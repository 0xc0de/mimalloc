/* ----------------------------------------------------------------------------
Copyright (c) 2018, Microsoft Research, Daan Leijen
This is free software; you can redistribute it and/or modify it under the
terms of the MIT license. A copy of the license can be found in the file
"LICENSE" at the root of this distribution.
-----------------------------------------------------------------------------*/
#pragma once
#ifndef MIMALLOC_H
#define MIMALLOC_H

#define MI_MALLOC_VERSION 100   // major + 2 digits minor

// ------------------------------------------------------
// Compiler specific attributes
// ------------------------------------------------------

#ifdef __cplusplus
  #if (__GNUC__ <= 5) || (_MSC_VER <= 1900)
    #define mi_attr_noexcept   throw()
  #else
    #define mi_attr_noexcept   noexcept
  #endif
#else
  #define mi_attr_noexcept
#endif

#ifdef _MSC_VER
  #if !defined(MI_SHARED_LIB)
    #define mi_decl_export
  #elif defined(MI_SHARED_LIB_EXPORT)
    #define mi_decl_export            __declspec(dllexport)
  #else
    #define mi_decl_export            __declspec(dllimport)
  #endif
  #if (_MSC_VER >= 1900) && !defined(__EDG__)
    #define mi_decl_allocator         __declspec(allocator) __declspec(restrict)
  #else
    #define mi_decl_allocator         __declspec(restrict)
  #endif
  #define mi_decl_thread              __declspec(thread)
  #define mi_attr_malloc
  #define mi_attr_alloc_size(s)
  #define mi_attr_alloc_size2(s1,s2)
  #define mi_cdecl                   __cdecl
#elif defined(__GNUC__) || defined(__clang__)
  #define mi_decl_thread              __thread
  #define mi_decl_export              __attribute__((visibility("default")))
  #define mi_decl_allocator
  #define mi_attr_malloc              __attribute__((malloc))
  #if defined(__clang_major__) && (__clang_major__ < 4)
  #define mi_attr_alloc_size(s)
  #define mi_attr_alloc_size2(s1,s2)
  #else
  #define mi_attr_alloc_size(s)       __attribute__((alloc_size(s)))
  #define mi_attr_alloc_size2(s1,s2)  __attribute__((alloc_size(s1,s2)))  
  #define mi_cdecl                    // leads to warnings... __attribute__((cdecl))  
  #endif
#else
  #define mi_decl_thread              __thread
  #define mi_decl_export
  #define mi_decl_allocator
  #define mi_attr_malloc
  #define mi_attr_alloc_size(s)
  #define mi_attr_alloc_size2(s1,s2)
  #define mi_cdecl                   
#endif

// ------------------------------------------------------
// Includes
// ------------------------------------------------------

#include <stdlib.h>     // size_t, malloc etc.
#include <stdbool.h>    // bool
#include <stdio.h>      // FILE

#ifdef __cplusplus
extern "C" {
#endif

// ------------------------------------------------------
// Standard malloc interface
// ------------------------------------------------------

mi_decl_export mi_decl_allocator void* mi_malloc(size_t size)                mi_attr_noexcept mi_attr_malloc mi_attr_alloc_size(1);
mi_decl_export mi_decl_allocator void* mi_calloc(size_t count, size_t size)  mi_attr_noexcept mi_attr_malloc mi_attr_alloc_size2(1,2);
mi_decl_export mi_decl_allocator void* mi_realloc(void* p, size_t newsize)   mi_attr_noexcept mi_attr_malloc mi_attr_alloc_size(2);
mi_decl_export mi_decl_allocator void* mi_expand(void* p, size_t newsize)    mi_attr_noexcept mi_attr_malloc mi_attr_alloc_size(2);

mi_decl_export void  mi_free(void* p)                     mi_attr_noexcept;
mi_decl_export char* mi_strdup(const char* s)             mi_attr_noexcept;
mi_decl_export char* mi_strndup(const char* s, size_t n)  mi_attr_noexcept;
mi_decl_export char* mi_realpath(const char* fname, char* resolved_name) mi_attr_noexcept;

// ------------------------------------------------------
// Extended functionality
// ------------------------------------------------------
#define MI_SMALL_WSIZE_MAX  (128)
#define MI_SMALL_SIZE_MAX   (MI_SMALL_WSIZE_MAX*sizeof(void*))

mi_decl_export mi_decl_allocator void* mi_malloc_small(size_t size)   mi_attr_noexcept mi_attr_malloc mi_attr_alloc_size(1);
mi_decl_export mi_decl_allocator void* mi_zalloc_small(size_t size)   mi_attr_noexcept mi_attr_malloc mi_attr_alloc_size(1);
mi_decl_export mi_decl_allocator void* mi_zalloc(size_t size)         mi_attr_noexcept mi_attr_malloc mi_attr_alloc_size(1);

mi_decl_export mi_decl_allocator void* mi_mallocn(size_t count, size_t size)            mi_attr_noexcept;
mi_decl_export mi_decl_allocator void* mi_reallocn(void* p, size_t count, size_t size)  mi_attr_noexcept;
mi_decl_export mi_decl_allocator void* mi_reallocf(void* p, size_t newsize)             mi_attr_noexcept mi_attr_malloc mi_attr_alloc_size(2);

mi_decl_export size_t mi_usable_size(const void* p)   mi_attr_noexcept;
mi_decl_export size_t mi_good_size(size_t size)       mi_attr_noexcept;

mi_decl_export void mi_collect(bool force)    mi_attr_noexcept;
mi_decl_export void mi_stats_print(FILE* out) mi_attr_noexcept;
mi_decl_export void mi_stats_reset(void)      mi_attr_noexcept;
mi_decl_export int  mi_version(void)          mi_attr_noexcept;

mi_decl_export void mi_process_init(void)     mi_attr_noexcept;
mi_decl_export void mi_thread_init(void)      mi_attr_noexcept;
mi_decl_export void mi_thread_done(void)      mi_attr_noexcept;
mi_decl_export void mi_thread_stats_print(FILE* out) mi_attr_noexcept;

typedef void (mi_deferred_free_fun)(bool force, unsigned long long heartbeat);
mi_decl_export void mi_register_deferred_free(mi_deferred_free_fun* deferred_free) mi_attr_noexcept;


// ------------------------------------------------------
// Aligned allocation
// ------------------------------------------------------

mi_decl_export mi_decl_allocator void* mi_malloc_aligned(size_t size, size_t alignment) mi_attr_noexcept mi_attr_malloc mi_attr_alloc_size(1);
mi_decl_export mi_decl_allocator void* mi_malloc_aligned_at(size_t size, size_t alignment, size_t offset) mi_attr_noexcept mi_attr_malloc mi_attr_alloc_size(1);
mi_decl_export mi_decl_allocator void* mi_zalloc_aligned(size_t size, size_t alignment) mi_attr_noexcept mi_attr_malloc mi_attr_alloc_size(1);
mi_decl_export mi_decl_allocator void* mi_zalloc_aligned_at(size_t size, size_t alignment, size_t offset) mi_attr_noexcept mi_attr_malloc mi_attr_alloc_size(1);
mi_decl_export mi_decl_allocator void* mi_calloc_aligned(size_t count, size_t size, size_t alignment) mi_attr_noexcept mi_attr_malloc mi_attr_alloc_size2(1,2);
mi_decl_export mi_decl_allocator void* mi_calloc_aligned_at(size_t count, size_t size, size_t alignment, size_t offset) mi_attr_noexcept mi_attr_malloc mi_attr_alloc_size2(1,2);
mi_decl_export mi_decl_allocator void* mi_realloc_aligned(void* p, size_t newsize, size_t alignment) mi_attr_noexcept mi_attr_malloc mi_attr_alloc_size(2);
mi_decl_export mi_decl_allocator void* mi_realloc_aligned_at(void* p, size_t newsize, size_t alignment, size_t offset) mi_attr_noexcept mi_attr_malloc mi_attr_alloc_size(2);


// ------------------------------------------------------
// Heaps
// ------------------------------------------------------
struct mi_heap_s;
typedef struct mi_heap_s mi_heap_t;

mi_decl_export mi_heap_t* mi_heap_new(void);
mi_decl_export void       mi_heap_delete(mi_heap_t* heap);
mi_decl_export void       mi_heap_destroy(mi_heap_t* heap);
mi_decl_export mi_heap_t* mi_heap_set_default(mi_heap_t* heap);
mi_decl_export mi_heap_t* mi_heap_get_default(void);
mi_decl_export mi_heap_t* mi_heap_get_backing(void);
mi_decl_export void       mi_heap_collect(mi_heap_t* heap, bool force) mi_attr_noexcept;

mi_decl_export mi_decl_allocator void* mi_heap_malloc(mi_heap_t* heap, size_t size) mi_attr_noexcept mi_attr_malloc mi_attr_alloc_size(2);
mi_decl_export mi_decl_allocator void* mi_heap_zalloc(mi_heap_t* heap, size_t size) mi_attr_noexcept mi_attr_malloc mi_attr_alloc_size(2);
mi_decl_export mi_decl_allocator void* mi_heap_calloc(mi_heap_t* heap, size_t count, size_t size) mi_attr_noexcept mi_attr_malloc mi_attr_alloc_size2(2, 3);
mi_decl_export mi_decl_allocator void* mi_heap_mallocn(mi_heap_t* heap, size_t count, size_t size) mi_attr_noexcept mi_attr_malloc mi_attr_alloc_size2(2, 3);
mi_decl_export mi_decl_allocator void* mi_heap_malloc_small(mi_heap_t* heap, size_t size) mi_attr_noexcept mi_attr_malloc mi_attr_alloc_size(2);

mi_decl_export mi_decl_allocator void* mi_heap_realloc(mi_heap_t* heap, void* p, size_t newsize)   mi_attr_noexcept mi_attr_malloc mi_attr_alloc_size(3);
mi_decl_export mi_decl_allocator void* mi_heap_reallocn(mi_heap_t* heap, void* p, size_t count, size_t size)  mi_attr_noexcept;
mi_decl_export mi_decl_allocator void* mi_heap_reallocf(mi_heap_t* heap, void* p, size_t newsize)             mi_attr_noexcept mi_attr_malloc mi_attr_alloc_size(3);

mi_decl_export char* mi_heap_strdup(mi_heap_t* heap, const char* s) mi_attr_noexcept;
mi_decl_export char* mi_heap_strndup(mi_heap_t* heap, const char* s, size_t n) mi_attr_noexcept;
mi_decl_export char* mi_heap_realpath(mi_heap_t* heap, const char* fname, char* resolved_name) mi_attr_noexcept;

mi_decl_export mi_decl_allocator void* mi_heap_malloc_aligned(mi_heap_t* heap, size_t size, size_t alignment) mi_attr_noexcept mi_attr_malloc mi_attr_alloc_size(2);
mi_decl_export mi_decl_allocator void* mi_heap_malloc_aligned_at(mi_heap_t* heap, size_t size, size_t alignment, size_t offset) mi_attr_noexcept mi_attr_malloc mi_attr_alloc_size(2);
mi_decl_export mi_decl_allocator void* mi_heap_zalloc_aligned(mi_heap_t* heap, size_t size, size_t alignment) mi_attr_noexcept mi_attr_malloc mi_attr_alloc_size(2);
mi_decl_export mi_decl_allocator void* mi_heap_zalloc_aligned_at(mi_heap_t* heap, size_t size, size_t alignment, size_t offset) mi_attr_noexcept mi_attr_malloc mi_attr_alloc_size(2);
mi_decl_export mi_decl_allocator void* mi_heap_calloc_aligned(mi_heap_t* heap, size_t count, size_t size, size_t alignment) mi_attr_noexcept mi_attr_malloc mi_attr_alloc_size2(2, 3);
mi_decl_export mi_decl_allocator void* mi_heap_calloc_aligned_at(mi_heap_t* heap, size_t count, size_t size, size_t alignment, size_t offset) mi_attr_noexcept mi_attr_malloc mi_attr_alloc_size2(2, 3);
mi_decl_export mi_decl_allocator void* mi_heap_realloc_aligned(mi_heap_t* heap, void* p, size_t newsize, size_t alignment) mi_attr_noexcept mi_attr_malloc mi_attr_alloc_size(3);
mi_decl_export mi_decl_allocator void* mi_heap_realloc_aligned_at(mi_heap_t* heap, void* p, size_t newsize, size_t alignment, size_t offset) mi_attr_noexcept mi_attr_malloc mi_attr_alloc_size(3);


// ------------------------------------------------------
// Analysis
// ------------------------------------------------------

mi_decl_export bool mi_heap_contains_block(mi_heap_t* heap, const void* p);

mi_decl_export bool mi_heap_check_owned(mi_heap_t* heap, const void* p);
mi_decl_export bool mi_check_owned(const void* p);

// An area of heap space contains blocks of a single size.
typedef struct mi_heap_area_s {
  void*  blocks;      // start of the area containing heap blocks
  size_t reserved;    // bytes reserved for this area (virtual)
  size_t committed;   // current available bytes for this area
  size_t used;        // bytes in use by allocated blocks
  size_t block_size;  // size in bytes of each block
} mi_heap_area_t;

typedef bool (mi_cdecl mi_block_visit_fun)(const mi_heap_t* heap, const mi_heap_area_t* area, void* block, size_t block_size, void* arg);

mi_decl_export bool mi_heap_visit_blocks(const mi_heap_t* heap, bool visit_all_blocks, mi_block_visit_fun* visitor, void* arg);

// ------------------------------------------------------
// Convenience
// ------------------------------------------------------

#define mi_malloc_tp(tp)        ((tp*)mi_malloc(sizeof(tp)))
#define mi_zalloc_tp(tp)        ((tp*)mi_zalloc(sizeof(tp)))
#define mi_calloc_tp(tp,n)      ((tp*)mi_calloc(n,sizeof(tp)))
#define mi_mallocn_tp(tp,n)     ((tp*)mi_mallocn(n,sizeof(tp)))
#define mi_reallocn_tp(p,tp,n)  ((tp*)mi_reallocn(p,n,sizeof(tp)))

#define mi_heap_malloc_tp(hp,tp)        ((tp*)mi_heap_malloc(hp,sizeof(tp)))
#define mi_heap_zalloc_tp(hp,tp)        ((tp*)mi_heap_zalloc(hp,sizeof(tp)))
#define mi_heap_calloc_tp(hp,tp,n)      ((tp*)mi_heap_calloc(hp,n,sizeof(tp)))
#define mi_heap_mallocn_tp(hp,tp,n)     ((tp*)mi_heap_mallocn(hp,n,sizeof(tp)))
#define mi_heap_reallocn_tp(hp,tp,n)    ((tp*)mi_heap_reallocn(hp,n,sizeof(tp)))


// ------------------------------------------------------
// Options, all `false` by default
// ------------------------------------------------------

typedef enum mi_option_e {
<<<<<<< HEAD
  mi_option_page_reset,
  mi_option_cache_reset,
  mi_option_pool_commit,
  mi_option_eager_commit,
  mi_option_large_os_pages,
  mi_option_reset_decommits,
  mi_option_reset_discards,
  mi_option_secure,
=======
  // stable options
>>>>>>> 8390c465
  mi_option_show_stats,
  mi_option_show_errors,
  mi_option_verbose,
  // the following options are experimental
  mi_option_page_reset,
  mi_option_cache_reset,
  mi_option_eager_commit,
  mi_option_eager_region_commit,
  mi_option_large_os_pages,      // implies eager commit
  mi_option_reset_decommits,
  mi_option_reset_discards,
  mi_option_secure,
  _mi_option_last
} mi_option_t;


mi_decl_export bool  mi_option_is_enabled(mi_option_t option);
mi_decl_export void  mi_option_enable(mi_option_t option, bool enable);
mi_decl_export void  mi_option_enable_default(mi_option_t option, bool enable);

mi_decl_export long  mi_option_get(mi_option_t option);
mi_decl_export void  mi_option_set(mi_option_t option, long value);
mi_decl_export void  mi_option_set_default(mi_option_t option, long value);


// ----------------------------------------------------------------------------------
// mi prefixed implementations of various posix, unix, and C++ allocation functions.
// -----------------------------------------------------------------------------------

mi_decl_export void*  mi_recalloc(void* p, size_t count, size_t size) mi_attr_noexcept;
mi_decl_export size_t mi_malloc_size(const void* p) mi_attr_noexcept;
mi_decl_export size_t mi_malloc_usable_size(const void *p) mi_attr_noexcept;
mi_decl_export void   mi_cfree(void* p) mi_attr_noexcept;

mi_decl_export int mi_posix_memalign(void** p, size_t alignment, size_t size) mi_attr_noexcept;
mi_decl_export int mi__posix_memalign(void** p, size_t alignment, size_t size) mi_attr_noexcept;
mi_decl_export mi_decl_allocator void* mi_memalign(size_t alignment, size_t size) mi_attr_noexcept mi_attr_malloc mi_attr_alloc_size(2);
mi_decl_export mi_decl_allocator void* mi_valloc(size_t size) mi_attr_noexcept mi_attr_malloc mi_attr_alloc_size(1);

mi_decl_export mi_decl_allocator void* mi_pvalloc(size_t size) mi_attr_noexcept mi_attr_malloc mi_attr_alloc_size(1);
mi_decl_export mi_decl_allocator void* mi_aligned_alloc(size_t alignment, size_t size) mi_attr_noexcept mi_attr_malloc mi_attr_alloc_size(2);
mi_decl_export mi_decl_allocator void* mi_reallocarray(void* p, size_t count, size_t size) mi_attr_noexcept mi_attr_malloc mi_attr_alloc_size2(2,3);

mi_decl_export void mi_free_size(void* p, size_t size) mi_attr_noexcept;
mi_decl_export void mi_free_size_aligned(void* p, size_t size, size_t alignment) mi_attr_noexcept;
mi_decl_export void mi_free_aligned(void* p, size_t alignment) mi_attr_noexcept;

mi_decl_export void* mi_new(size_t n) mi_attr_malloc mi_attr_alloc_size(1);
mi_decl_export void* mi_new_aligned(size_t n, size_t alignment) mi_attr_malloc mi_attr_alloc_size(1);
mi_decl_export void* mi_new_nothrow(size_t n) mi_attr_malloc mi_attr_alloc_size(1);
mi_decl_export void* mi_new_aligned_nothrow(size_t n, size_t alignment) mi_attr_malloc mi_attr_alloc_size(1);

#ifdef __cplusplus
}
#endif


#endif<|MERGE_RESOLUTION|>--- conflicted
+++ resolved
@@ -218,18 +218,7 @@
 // ------------------------------------------------------
 
 typedef enum mi_option_e {
-<<<<<<< HEAD
-  mi_option_page_reset,
-  mi_option_cache_reset,
-  mi_option_pool_commit,
-  mi_option_eager_commit,
-  mi_option_large_os_pages,
-  mi_option_reset_decommits,
-  mi_option_reset_discards,
-  mi_option_secure,
-=======
   // stable options
->>>>>>> 8390c465
   mi_option_show_stats,
   mi_option_show_errors,
   mi_option_verbose,
