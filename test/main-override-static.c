--- conflicted
+++ resolved
@@ -18,11 +18,7 @@
 static void test_reserved(void);
 static void negative_stat(void);
 static void alloc_huge(void);
-<<<<<<< HEAD
-=======
 static void test_heap_walk(void);
-
->>>>>>> e18a8cd7
 
 int main() {
   mi_version();
@@ -36,12 +32,8 @@
   // invalid_free();
   // test_reserved();
   // negative_stat();
-<<<<<<< HEAD
-  alloc_huge();
-=======
+  // alloc_huge();
   test_heap_walk();
-  // alloc_huge();
->>>>>>> e18a8cd7
   
   void* p1 = malloc(78);
   void* p2 = malloc(24);
@@ -201,8 +193,6 @@
   mi_free(p);
 }
 
-<<<<<<< HEAD
-=======
 static bool test_visit(const mi_heap_t* heap, const mi_heap_area_t* area, void* block, size_t block_size, void* arg) {
   printf("I'm visiting a block of size %zu, allocated size %zu\n", block_size, mi_usable_size(block));
   return true;
@@ -216,7 +206,6 @@
   mi_heap_malloc(heap, 24576);
   mi_heap_visit_blocks(heap, true, &test_visit, NULL);
 }
->>>>>>> e18a8cd7
 
 // ----------------------------
 // bin size experiments
@@ -388,8 +377,4 @@
     last_bsize = bsize;
   }
 }
-<<<<<<< HEAD
-#endif
-=======
-#endif
->>>>>>> e18a8cd7
+#endif