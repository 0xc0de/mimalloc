--- conflicted
+++ resolved
@@ -169,13 +169,7 @@
     os_page_size = (size_t)result;
     os_alloc_granularity = os_page_size;
   }
-<<<<<<< HEAD
-  if (mi_option_is_enabled(mi_option_large_os_pages)) {
-    large_os_page_size = 2*MiB;
-  }
-=======
   large_os_page_size = 2*MiB; // TODO: can we query the OS for this?
->>>>>>> e05a1edc
 }
 #endif
 
