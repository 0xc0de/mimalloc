/* ----------------------------------------------------------------------------
Copyright (c) 2018, Microsoft Research, Daan Leijen
This is free software; you can redistribute it and/or modify it under the
terms of the MIT license. A copy of the license can be found in the file
"LICENSE" at the root of this distribution.
-----------------------------------------------------------------------------*/
#define MI_DEBUG_NO_SOURCE_LOC
#include "mimalloc.h"
#include "mimalloc-internal.h"
#include "mimalloc-atomic.h"

#include <string.h>  // memset, memcpy, strlen
#include <stdlib.h>  // malloc, exit
#include <stdio.h>   // snprintf
#include <wchar.h>   // wcslen

#define MI_IN_ALLOC_C
#include "alloc-override.c"
#undef MI_IN_ALLOC_C

#define MI_PADDING_MAX_VALIDATE   (4*1024)   // max. bytes validated for overwrites

// ----------------------------------------------------------------------------------------
// Allocation
// Eventually all allocations pass through `mi_heap_malloc` and `mi_heap_malloc_small`,
// and those end up at `_mi_page_malloc` (sometimes via `_mi_malloc_generic`).
// ----------------------------------------------------------------------------------------

// Fast allocation in a page: just pop from the free list.
// Fall back to generic allocation only if the list is empty.
extern inline void* _mi_page_malloc(mi_heap_t* heap, mi_page_t* page, size_t size MI_EXTRA_PADDING_XPARAM MI_SOURCE_XPARAM) mi_attr_noexcept {
  mi_assert_internal(page->xblock_size==0||mi_page_block_size(page) >= size);
  mi_block_t* block = page->free;
  if (mi_unlikely(block == NULL)) {
    return _mi_malloc_generic(heap, size  MI_EXTRA_PADDING_XARG  MI_SOURCE_XARG); // slow path
  }
  mi_assert_internal(block != NULL && _mi_ptr_page(block) == page);
  // pop from the free list
  page->free = mi_block_next(page, block);
  page->used++;
  mi_assert_internal(page->free == NULL || _mi_ptr_page(page->free) == page);
#if (MI_DEBUG>0)
  if (!page->is_zero) { memset(block, MI_DEBUG_UNINIT, size); }
#elif (MI_SECURE!=0)
  block->next = 0;  // don't leak internal data
#endif
#if (MI_STAT>1)
  const size_t bsize = mi_page_usable_block_size(page);
  if (bsize <= MI_LARGE_OBJ_SIZE_MAX) {
    const size_t bin = _mi_bin(bsize);
    mi_heap_stat_increase(heap, normal[bin], 1);
  }
#endif
#if (MI_PADDING>0) && defined(MI_ENCODE_FREELIST)
  mi_padding_t* const padding = (mi_padding_t*)((uint8_t*)block + mi_page_usable_block_size(page));
  ptrdiff_t delta = ((uint8_t*)padding - (uint8_t*)block - (size - __extra_padding));
  mi_assert_internal(delta >= 0 && mi_page_usable_block_size(page) >= (size - __extra_padding + delta));
  padding->canary = (uint32_t)(mi_ptr_encode(page,block,page->keys));
  padding->delta  = (uint32_t)(delta);
  padding->source = __mi_source;
  uint8_t* fill = (uint8_t*)padding - delta;
  const size_t maxpad = (delta > MI_PADDING_MAX_VALIDATE ? MI_PADDING_MAX_VALIDATE : delta); // set at most N initial padding bytes
  for (size_t i = 0; i < maxpad; i++) { fill[i] = MI_DEBUG_PADDING; }
#endif
  return block;
}

// allocate a small block
MI_ALLOC_API1(inline mi_decl_restrict void*, malloc_small, mi_heap_t*, heap, size_t, size)
{
  mi_assert(heap!=NULL);
  mi_assert(heap->thread_id == 0 || heap->thread_id == _mi_thread_id()); // heaps are thread local
  mi_assert(size <= MI_SMALL_SIZE_MAX);
  const size_t __extra_padding = mi_extra_padding();
  #if (MI_PADDING)
  if (size == 0) {
    size = sizeof(void*);
  }
  if ((size + __extra_padding) > MI_SMALL_SIZE_MAX) {
    return MI_SOURCE_ARG(mi_heap_malloc, heap, size);  // call base malloc in case we were invoked directly
  }
  #endif
  mi_page_t* page = _mi_heap_get_free_small_page(heap,size + __extra_padding);
  void* p = _mi_page_malloc(heap, page, size + __extra_padding  MI_EXTRA_PADDING_XARG  MI_SOURCE_XARG);
  mi_assert_internal(p==NULL || mi_usable_size(p) >= size);
  #if MI_STAT>1
  if (p != NULL) {
    if (!mi_heap_is_initialized(heap)) { heap = mi_get_default_heap(); }
    mi_heap_stat_increase(heap, malloc, mi_usable_size(p));
  }
  #endif
  return p;
}


// The main allocation function
MI_ALLOC_API1(inline mi_decl_restrict void*, malloc, mi_heap_t*, heap, size_t, size)
{
  const size_t __extra_padding = mi_extra_padding();
  if (mi_likely(size <= MI_SMALL_SIZE_MAX - __extra_padding && __extra_padding < MI_SMALL_SIZE_MAX)) {  // careful for overflow
    return mi_base_malloc_small(heap, size  MI_SOURCE_XARG);
  }
  else {
    mi_assert(heap!=NULL);
    mi_assert(heap->thread_id == 0 || heap->thread_id == _mi_thread_id()); // heaps are thread local    
    void* const p = _mi_malloc_generic(heap, size + __extra_padding  MI_EXTRA_PADDING_XARG  MI_SOURCE_XARG); // note: size + __extra_padding can overflow but it is detected in malloc_generic
    mi_assert_internal(p == NULL || mi_usable_size(p) >= size);
    #if MI_STAT>1
    if (p != NULL) {
      if (!mi_heap_is_initialized(heap)) { heap = mi_get_default_heap(); }
      mi_heap_stat_increase(heap, malloc, mi_usable_size(p));
    }
    #endif
    return p;
  }
}


void _mi_block_zero_init(const mi_page_t* page, void* p, size_t size) {
  // note: we need to initialize the whole usable block size to zero, not just the requested size,
  // or the recalloc/rezalloc functions cannot safely expand in place (see issue #63)
  UNUSED(size);
  mi_assert_internal(p != NULL);
  mi_assert_internal(mi_usable_size(p) >= size); // size can be zero
  mi_assert_internal(_mi_ptr_page(p)==page);
  if (page->is_zero && size > sizeof(mi_block_t)) {
    // already zero initialized memory
    ((mi_block_t*)p)->next = 0;  // clear the free list pointer
    mi_assert_expensive(mi_mem_is_zero(p, mi_usable_size(p)));
  }
  else {
    // otherwise memset
    memset(p, 0, mi_usable_size(p));
  }
}

// zero initialized small block
MI_ALLOC_API1(mi_decl_restrict void*, zalloc_small, mi_heap_t*, heap, size_t, size)
{
  void* p = mi_base_malloc_small(heap, size  MI_SOURCE_XARG);
  if (p != NULL) {
    _mi_block_zero_init(_mi_ptr_page(p), p, size);  // todo: can we avoid getting the page again?
  }
  return p;
}

mi_decl_restrict void* _mi_base_malloc_zero(mi_heap_t* heap, size_t size, bool zero  MI_SOURCE_XPARAM) {
  void* p = mi_base_malloc(heap, size  MI_SOURCE_XARG);
  if (zero && p != NULL) {
    _mi_block_zero_init(_mi_ptr_page(p),p,size);  // todo: can we avoid getting the page again?
  }
  return p;
}

MI_ALLOC_API1(mi_decl_restrict void*, zalloc, mi_heap_t*,heap, size_t,size)
{
  return _mi_base_malloc_zero(heap, size, true  MI_SOURCE_XARG);
}


// ------------------------------------------------------
// Check for double free in secure and debug mode
// This is somewhat expensive so only enabled for secure mode 4
// ------------------------------------------------------

#if (MI_ENCODE_FREELIST && (MI_SECURE>=4 || MI_DEBUG!=0))
// linear check if the free list contains a specific element
static bool mi_list_contains(const mi_page_t* page, const mi_block_t* list, const mi_block_t* elem) {
  while (list != NULL) {
    if (elem==list) return true;
    list = mi_block_next(page, list);
  }
  return false;
}

static mi_decl_noinline bool mi_check_is_double_freex(const mi_page_t* page, const mi_block_t* block) {
  // The decoded value is in the same page (or NULL).
  // Walk the free lists to verify positively if it is already freed
  if (mi_list_contains(page, page->free, block) ||
      mi_list_contains(page, page->local_free, block) ||
      mi_list_contains(page, mi_page_thread_free(page), block))
  {
    _mi_page_block_error_message(EAGAIN, page, block, "double free detected" );
    return true;
  }
  return false;
}

static inline bool mi_check_is_double_free(const mi_page_t* page, const mi_block_t* block) {
  mi_block_t* n = mi_block_nextx(page, block, page->keys); // pretend it is freed, and get the decoded first field
  if (((uintptr_t)n & (MI_INTPTR_SIZE-1))==0 &&  // quick check: aligned pointer?
      (n==NULL || mi_is_in_same_page(block, n))) // quick check: in same page or NULL?
  {
    // Suspicous: decoded value a in block is in the same page (or NULL) -- maybe a double free?
    // (continue in separate function to improve code generation)
    return mi_check_is_double_freex(page, block);
  }
  return false;
}
#else
static inline bool mi_check_is_double_free(const mi_page_t* page, const mi_block_t* block) {
  UNUSED(page);
  UNUSED(block);
  return false;
}
#endif

// ---------------------------------------------------------------------------
// Check for heap block overflow by setting up padding at the end of the block
// ---------------------------------------------------------------------------

#if (MI_PADDING>0) && defined(MI_ENCODE_FREELIST)
static void mi_check_padding(const mi_page_t* page, const mi_block_t* block);

static const mi_padding_t* mi_page_get_padding(const mi_page_t* page, const mi_block_t* block, size_t* bsize) {
  *bsize = mi_page_usable_block_size(page);
  return (mi_padding_t*)((uint8_t*)block + *bsize);
}

static bool mi_page_decode_padding(const mi_page_t* page, const mi_block_t* block, size_t* delta, size_t* bsize) {
  const mi_padding_t* const padding = mi_page_get_padding(page, block, bsize);
  *delta = padding->delta;
  return ((uint32_t)mi_ptr_encode(page,block,page->keys) == padding->canary && *delta <= *bsize);
}

// Return the exact usable size of a block.
static size_t mi_page_usable_size_of(const mi_page_t* page, const mi_block_t* block) {
  size_t bsize;
  size_t delta;
  bool ok = mi_page_decode_padding(page, block, &delta, &bsize);  
  if (!ok) { mi_check_padding(page, block); }
  mi_assert_internal(ok); mi_assert_internal(delta <= bsize);
  return (ok ? bsize - delta : 0);
}

static bool mi_verify_padding(const mi_page_t* page, const mi_block_t* block, size_t* size, size_t* wrong) {
  size_t bsize;
  size_t delta;
  bool ok = mi_page_decode_padding(page, block, &delta, &bsize);
  *size = *wrong = bsize;
  if (!ok) return false;
  mi_assert_internal(bsize >= delta);
  *size = bsize - delta;
  uint8_t* fill = (uint8_t*)block + bsize - delta;
  const size_t maxpad = (delta > MI_PADDING_MAX_VALIDATE ? MI_PADDING_MAX_VALIDATE : delta); // check at most the first N padding bytes
  for (size_t i = 0; i < maxpad; i++) {
    if (fill[i] != MI_DEBUG_PADDING) {
      *wrong = bsize - delta + i;
      return false;
    }
  }
  return true;
}

static void mi_check_padding(const mi_page_t* page, const mi_block_t* block) {
  size_t size;
  size_t wrong;
  if (!mi_verify_padding(page,block,&size,&wrong)) {
    char msg[128];
    snprintf(msg, 127, "buffer overflow in heap block (write after > %zu bytes), at", wrong);
    _mi_page_block_error_message(0, page, block, msg );
    // Get page info
    const mi_segment_t* segment = _mi_page_segment(page);
    size_t psize;
    const mi_block_t* first = (mi_block_t*)_mi_page_start(segment, page, &psize);
    const size_t bsize      = mi_page_block_size(page);  // full block size including padding
    const mi_block_t* last  = (mi_block_t*)((uint8_t*)first + (bsize*page->capacity));
    #define MI_BLOCK_REL(blk,n) ((mi_block_t*)((uint8_t*)(blk) + ((n)*bsize)))
    // search down from this block to the first one that is not corrupted
    const mi_block_t* low;
    size_t size2;
    size_t wrong2;
    for (low = MI_BLOCK_REL(block, -1); low >= first; low = MI_BLOCK_REL(low, -1)) {
      if (mi_verify_padding(page, low, &size2, &wrong2)) break;
    }
    if (low < MI_BLOCK_REL(block,-1)) {
      snprintf(msg, 127, "the overflow may have originated earlier (write after > %zu bytes), from", wrong + (((uint8_t*)block - (uint8_t*)low)) - bsize);
      _mi_page_block_error_message(0, page, low, msg);
    }
    else {
      low = MI_BLOCK_REL(block,-1);
    }
    // search upward to last uncorrupted block
    const mi_block_t* hi;
    for (hi = MI_BLOCK_REL(block,1); hi < last; hi = MI_BLOCK_REL(hi, 1)) {
      if (mi_verify_padding(page, hi, &size, &wrong)) break;
    }
    if (hi > (MI_BLOCK_REL(block, 1))) {
      snprintf(msg, 127, "the overflow may have spanned further (write after > %zu bytes), upto", ((uint8_t*)hi - (uint8_t*)low) - bsize);
      _mi_page_block_error_message(0, page, hi, msg);
    }
    _mi_error_message(EFAULT,NULL);
  }
}

// When a non-thread-local block is freed, it becomes part of the thread delayed free
// list that is freed later by the owning heap. If the exact usable size is too small to
// contain the pointer for the delayed list, then shrink the padding (by decreasing delta)
// so it will later not trigger an overflow error in `mi_free_block`.
static void mi_padding_shrink(const mi_page_t* page, const mi_block_t* block, const size_t min_size) {
  size_t bsize;
  size_t delta;
  bool ok = mi_page_decode_padding(page, block, &delta, &bsize);
  mi_assert_internal(ok);
  if (!ok || (bsize - delta) >= min_size) return;  // usually already enough space
  mi_assert_internal(bsize >= min_size);
  if (bsize < min_size) return;  // should never happen
  size_t new_delta = (bsize - min_size);
  mi_assert_internal(new_delta < bsize);
  mi_padding_t* padding = (mi_padding_t*)((uint8_t*)block + bsize);
  padding->delta = (uint32_t)new_delta;
}
#else
static void mi_check_padding(const mi_page_t* page, const mi_block_t* block) {
  UNUSED(page);
  UNUSED(block);
}

static size_t mi_page_usable_size_of(const mi_page_t* page, const mi_block_t* block) {
  UNUSED(block);
  return mi_page_usable_block_size(page);
}

static void mi_padding_shrink(const mi_page_t* page, const mi_block_t* block, const size_t min_size) {
  UNUSED(page);
  UNUSED(block);
  UNUSED(min_size);
}
#endif

void _mi_page_block_info(const mi_page_t* page, const mi_block_t* block, mi_block_info_t* info) {
  mi_assert_internal(page!=NULL);
  mi_assert_internal(block!=NULL);
  mi_assert_internal(info!=NULL);
  memset(info, 0, sizeof(*info));
  info->block = (void*)block;
  info->size = mi_page_block_size(page);
#if MI_PADDING
  const mi_padding_t* padding = mi_page_get_padding(page, block, &info->usable_size);
  info->source = padding->source;
  size_t wrong;
  info->valid = mi_verify_padding(page, block, &info->allocated_size, &wrong);
#else
  info->usable_size = mi_usable_size(block);
  info->allocated_size = info->usable_size;
#endif
}


// ------------------------------------------------------
// Free
// ------------------------------------------------------

// multi-threaded free
static mi_decl_noinline void _mi_free_block_mt(mi_page_t* page, mi_block_t* block)
{
  // The padding check may access the non-thread-owned page for the key values.
  // that is safe as these are constant and the page won't be freed (as the block is not freed yet).
  mi_check_padding(page, block);
  mi_padding_shrink(page, block, sizeof(mi_block_t)); // for small size, ensure we can fit the delayed thread pointers without triggering overflow detection
  #if (MI_DEBUG!=0)
  memset(block, MI_DEBUG_FREED, mi_usable_size(block));
  #endif

  // huge page segments are always abandoned and can be freed immediately
  mi_segment_t* const segment = _mi_page_segment(page);
  if (segment->page_kind==MI_PAGE_HUGE) {
    _mi_segment_huge_page_free(segment, page, block);
    return;
  }

  // Try to put the block on either the page-local thread free list, or the heap delayed free list.
  mi_thread_free_t tfree;
  mi_thread_free_t tfreex;
  bool use_delayed;
  do {
    tfree = mi_atomic_read_relaxed(&page->xthread_free);
    use_delayed = (mi_tf_delayed(tfree) == MI_USE_DELAYED_FREE);
    if (mi_unlikely(use_delayed)) {
      // unlikely: this only happens on the first concurrent free in a page that is in the full list
      tfreex = mi_tf_set_delayed(tfree,MI_DELAYED_FREEING);
    }
    else {
      // usual: directly add to page thread_free list
      mi_block_set_next(page, block, mi_tf_block(tfree));
      tfreex = mi_tf_set_block(tfree,block);
    }
  } while (!mi_atomic_cas_weak(&page->xthread_free, tfreex, tfree));

  if (mi_unlikely(use_delayed)) {
    // racy read on `heap`, but ok because MI_DELAYED_FREEING is set (see `mi_heap_delete` and `mi_heap_collect_abandon`)
    mi_heap_t* const heap = mi_page_heap(page);
    mi_assert_internal(heap != NULL);
    if (heap != NULL) {
      // add to the delayed free list of this heap. (do this atomically as the lock only protects heap memory validity)
      mi_block_t* dfree;
      do {
        dfree = mi_atomic_read_ptr_relaxed(mi_block_t,&heap->thread_delayed_free);
        mi_block_set_nextx(heap,block,dfree, heap->keys);
      } while (!mi_atomic_cas_ptr_weak(mi_block_t,&heap->thread_delayed_free, block, dfree));
    }

    // and reset the MI_DELAYED_FREEING flag
    do {
      tfreex = tfree = mi_atomic_read_relaxed(&page->xthread_free);
      mi_assert_internal(mi_tf_delayed(tfree) == MI_DELAYED_FREEING);
      tfreex = mi_tf_set_delayed(tfree,MI_NO_DELAYED_FREE);
    } while (!mi_atomic_cas_weak(&page->xthread_free, tfreex, tfree));
  }
}


// regular free
static inline void _mi_free_block(mi_page_t* page, bool local, mi_block_t* block)
{
  // and push it on the free list
  if (mi_likely(local)) {
    // owning thread can free a block directly
    if (mi_unlikely(mi_check_is_double_free(page, block))) return;
    mi_check_padding(page, block);
    #if (MI_DEBUG!=0)
    memset(block, MI_DEBUG_FREED, mi_usable_size(block));  // not full size to keep padding in case of a dangling pointer
    #endif
    mi_block_set_next(page, block, page->local_free);
    page->local_free = block;
    page->used--;
    if (mi_unlikely(mi_page_all_free(page))) {
      _mi_page_retire(page);
    }
    else if (mi_unlikely(mi_page_is_in_full(page))) {
      _mi_page_unfull(page);
    }
  }
  else {
    _mi_free_block_mt(page,block);
  }
}


// Adjust a block that was allocated aligned, to the actual start of the block in the page.
mi_decl_noinline mi_block_t* _mi_page_ptr_unalign(const mi_segment_t* segment, const mi_page_t* page, const void* p) {
  mi_assert_internal(page!=NULL && p!=NULL);
  const size_t diff   = (uint8_t*)p - _mi_page_start(segment, page, NULL);
  const size_t adjust = (diff % mi_page_block_size(page));
  return (mi_block_t*)((uintptr_t)p - adjust);
}


static void mi_decl_noinline mi_free_generic(const mi_segment_t* segment, bool local, void* p) {
  mi_page_t* const page = _mi_segment_page_of(segment, p);
  mi_block_t* const block = (mi_page_has_aligned(page) ? _mi_page_ptr_unalign(segment, page, p) : (mi_block_t*)p);
  _mi_free_block(page, local, block);
}

// Free a block
void mi_free(void* p) mi_attr_noexcept
{
#if (MI_DEBUG>0)
  if (mi_unlikely(((uintptr_t)p & (MI_INTPTR_SIZE - 1)) != 0)) {
    _mi_error_message(EINVAL, "trying to free an invalid (unaligned) pointer: %p\n", p);
    return;
  }
#endif

  const mi_segment_t* const segment = _mi_ptr_segment(p);
  if (mi_unlikely(segment == NULL)) return;  // checks for (p==NULL)

#if (MI_DEBUG!=0)
  if (mi_unlikely(!mi_is_in_heap_region(p))) {
    _mi_warning_message("possibly trying to free a pointer that does not point to a valid heap region: %p\n"
      "(this may still be a valid very large allocation (over 64MiB))\n", p);
    if (mi_likely(_mi_ptr_cookie(segment) == segment->cookie)) {
      _mi_warning_message("(yes, the previous pointer %p was valid after all)\n", p);
    }
  }
#endif
#if (MI_DEBUG!=0 || MI_SECURE>=4)
  if (mi_unlikely(_mi_ptr_cookie(segment) != segment->cookie)) {
    _mi_error_message(EINVAL, "trying to free a pointer that does not point to a valid heap space: %p\n", p);
    return;
  }
#endif

  const uintptr_t tid = _mi_thread_id();
  mi_page_t* const page = _mi_segment_page_of(segment, p);
  mi_block_t* const block = (mi_block_t*)p;

#if (MI_STAT>1)
  mi_heap_t* const heap = mi_heap_get_default();
  const size_t bsize = mi_page_usable_block_size(page);
  mi_heap_stat_decrease(heap, malloc, bsize);
  if (bsize <= MI_LARGE_OBJ_SIZE_MAX) { // huge page stats are accounted for in `_mi_page_retire`
    mi_heap_stat_decrease(heap, normal[_mi_bin(bsize)], 1);
  }
#endif

  if (mi_likely(tid == segment->thread_id && page->flags.full_aligned == 0)) {  // the thread id matches and it is not a full page, nor has aligned blocks
    // local, and not full or aligned
    if (mi_unlikely(mi_check_is_double_free(page,block))) return;
    mi_check_padding(page, block);
    #if (MI_DEBUG!=0)
    memset(block, MI_DEBUG_FREED, mi_usable_size(block));
    #endif
    mi_block_set_next(page, block, page->local_free);
    page->local_free = block;
    page->used--;
    if (mi_unlikely(mi_page_all_free(page))) {
      _mi_page_retire(page);
    }
  }
  else {
    // non-local, aligned blocks, or a full page; use the more generic path
    // note: recalc page in generic to improve code generation
    mi_free_generic(segment, tid == segment->thread_id, p);
  }
}

bool _mi_free_delayed_block(mi_block_t* block) {
  // get segment and page
  const mi_segment_t* const segment = _mi_ptr_segment(block);
  mi_assert_internal(_mi_ptr_cookie(segment) == segment->cookie);
  mi_assert_internal(_mi_thread_id() == segment->thread_id);
  mi_page_t* const page = _mi_segment_page_of(segment, block);

  // Clear the no-delayed flag so delayed freeing is used again for this page.
  // This must be done before collecting the free lists on this page -- otherwise
  // some blocks may end up in the page `thread_free` list with no blocks in the
  // heap `thread_delayed_free` list which may cause the page to be never freed!
  // (it would only be freed if we happen to scan it in `mi_page_queue_find_free_ex`)
  _mi_page_use_delayed_free(page, MI_USE_DELAYED_FREE, false /* dont overwrite never delayed */);

  // collect all other non-local frees to ensure up-to-date `used` count
  _mi_page_free_collect(page, false);

  // and free the block (possibly freeing the page as well since used is updated)
  _mi_free_block(page, true, block);
  return true;
}

// Bytes available in a block
size_t mi_usable_size(const void* p) mi_attr_noexcept {
  if (p==NULL) return 0;
  const mi_segment_t* const segment = _mi_ptr_segment(p);
  const mi_page_t* const page = _mi_segment_page_of(segment, p);
  const mi_block_t* block = (const mi_block_t*)p;
  if (mi_unlikely(mi_page_has_aligned(page))) {
    block = _mi_page_ptr_unalign(segment, page, p);
    size_t size = mi_page_usable_size_of(page, block);
    ptrdiff_t const adjust = (uint8_t*)p - (uint8_t*)block;
    mi_assert_internal(adjust >= 0 && (size_t)adjust <= size);
    return (size - adjust);
  }
  else {
    return mi_page_usable_size_of(page, block);
  }
}


// ------------------------------------------------------
// ensure explicit external inline definitions are emitted!
// ------------------------------------------------------

#ifdef __cplusplus
void* _mi_externs[] = {
  (void*)&_mi_page_malloc,
  (void*)&mi_malloc,
  (void*)&mi_malloc_small,
  (void*)&mi_heap_malloc,
  (void*)&mi_heap_zalloc,
  (void*)&mi_heap_malloc_small,
  (void*)&mi_usable_size
};
#endif


// ------------------------------------------------------
// Allocation extensions
// ------------------------------------------------------

void mi_free_size(void* p, size_t size) mi_attr_noexcept {
  UNUSED_RELEASE(size);
  mi_assert(p == NULL || size <= mi_usable_size(p));
  mi_free(p);
}

void mi_free_size_aligned(void* p, size_t size, size_t alignment) mi_attr_noexcept {
  UNUSED_RELEASE(alignment);
  mi_assert(((uintptr_t)p % alignment) == 0);
  mi_free_size(p,size);
}

void mi_free_aligned(void* p, size_t alignment) mi_attr_noexcept {
  UNUSED_RELEASE(alignment);
  mi_assert(((uintptr_t)p % alignment) == 0);
  mi_free(p);
}

MI_ALLOC_API2(mi_decl_restrict void*, calloc, mi_heap_t*, heap, size_t, count, size_t, size)
{
  size_t total;
  if (mi_count_size_overflow(count,size,&total)) return NULL;
  return mi_base_zalloc(heap, total  MI_SOURCE_XARG);
}

// Uninitialized `calloc`
MI_ALLOC_API2(mi_decl_restrict void*, mallocn, mi_heap_t*, heap, size_t, count, size_t, size)
{
  size_t total;
  if (mi_count_size_overflow(count, size, &total)) return NULL;
  return mi_base_malloc(heap, total  MI_SOURCE_XARG);
}


// Expand in place or fail
MI_ALLOC_API2(void*, expand, mi_heap_t*, heap, void*, p, size_t, newsize)
{
  UNUSED(heap);
#ifndef NDEBUG
  UNUSED(__mi_source);
#endif
  if (p == NULL) return NULL;
  size_t size = mi_usable_size(p);
  if (newsize > size) return NULL;
  return p; // it fits
}

void* _mi_base_realloc_zero(mi_heap_t* heap, void* p, size_t newsize, bool zero  MI_SOURCE_XPARAM) {
  if (p == NULL) return _mi_base_malloc_zero(heap,newsize,zero  MI_SOURCE_XARG);
  size_t size = mi_usable_size(p);
  if (newsize <= size && newsize >= (size / 2)) {
    return p;  // reallocation still fits and not more than 50% waste
  }
  void* newp = mi_base_malloc(heap, newsize  MI_SOURCE_XARG);
  if (mi_likely(newp != NULL)) {
    if (zero && newsize > size) {
      // also set last word in the previous allocation to zero to ensure any padding is zero-initialized
      size_t start = (size >= sizeof(intptr_t) ? size - sizeof(intptr_t) : 0);
      memset((uint8_t*)newp + start, 0, newsize - start);
    }
    memcpy(newp, p, (newsize > size ? size : newsize));
    mi_free(p); // only free if successful
  }
  return newp;
}

MI_ALLOC_API2(void*, realloc, mi_heap_t*, heap, void*, p, size_t, newsize)
{
  return _mi_base_realloc_zero(heap, p, newsize, false  MI_SOURCE_XARG);
}

MI_ALLOC_API3(void*, reallocn, mi_heap_t*, heap, void*, p, size_t, count, size_t, size)
{
  size_t total;
  if (mi_count_size_overflow(count, size, &total)) return NULL;
  return mi_base_realloc(heap, p, total  MI_SOURCE_XARG);
}

// Reallocate but free `p` on errors
MI_ALLOC_API2(void*, reallocf, mi_heap_t*, heap, void*, p, size_t, newsize)
{
  void* newp = mi_base_realloc(heap, p, newsize  MI_SOURCE_XARG);
  if (newp==NULL && p!=NULL) mi_free(p);
  return newp;
}

MI_ALLOC_API2(void*, rezalloc, mi_heap_t*, heap, void*, p, size_t, newsize)
{
  return _mi_base_realloc_zero(heap, p, newsize, true  MI_SOURCE_XARG);
}

MI_ALLOC_API3(void*, recalloc, mi_heap_t*, heap, void*, p, size_t, count, size_t, size)
{
  size_t total;
  if (mi_count_size_overflow(count, size, &total)) return NULL;
  return _mi_base_realloc_zero(heap, p, total, true  MI_SOURCE_XARG);
}

/*-------------------------------------------------------
  strdup, strndup, and realpath
-------------------------------------------------------*/

// `strdup` using mi_malloc
MI_ALLOC_API1(mi_decl_restrict char*, strdup, mi_heap_t*, heap, const char*, s)
{
  if (s == NULL) return NULL;
  size_t n = strlen(s);
  char* t = (char*)MI_SOURCE_ARG(mi_heap_malloc, heap, n+1);
  if (t != NULL) memcpy(t, s, n + 1);
  return t;
}

// `strndup` using mi_malloc
MI_ALLOC_API2(mi_decl_restrict char*, strndup, mi_heap_t*, heap, const char*, s, size_t, n)
{
  if (s == NULL) return NULL;
<<<<<<< HEAD
  size_t m = strlen(s);
  if (n > m) n = m;
  char* t = (char*)MI_SOURCE_ARG(mi_heap_malloc, heap, n+1);
=======
  const char* end = (const char*)memchr(s, 0, n);  // find end of string in the first `n` characters (returns NULL if not found)
  const size_t m = (end != NULL ? (end - s) : n);  // `m` is the minimum of `n` or the end-of-string
  mi_assert_internal(m <= n);
  char* t = (char*)mi_heap_malloc(heap, m+1);
>>>>>>> 7a0cdebe
  if (t == NULL) return NULL;
  memcpy(t, s, m);
  t[m] = 0;
  return t;
}

#ifndef __wasi__
// `realpath` using mi_malloc
#ifdef _WIN32
#ifndef PATH_MAX
#define PATH_MAX MAX_PATH
#endif
size_t _mi_path_max(void) {
  return PATH_MAX;
}

#include <windows.h>
MI_ALLOC_API2(mi_decl_restrict char*, realpath, mi_heap_t*, heap, const char*, fname, char*, resolved_name)
{
  // todo: use GetFullPathNameW to allow longer file names
  char buf[PATH_MAX];
  DWORD res = GetFullPathNameA(fname, PATH_MAX, (resolved_name == NULL ? buf : resolved_name), NULL);
  if (res == 0) {
    errno = GetLastError(); return NULL;
  }
  else if (res > PATH_MAX) {
    errno = EINVAL; return NULL;
  }
  else if (resolved_name != NULL) {
    return resolved_name;
  }
  else {
    return MI_SOURCE_ARG(mi_heap_strndup, heap, buf, PATH_MAX);
  }
}
#else
#include <unistd.h>  // pathconf
size_t _mi_path_max(void) {
  static size_t path_max = 0;
  if (path_max <= 0) {
    long m = pathconf("/", _PC_PATH_MAX);
    if (m <= 0) path_max = 4096;      // guess
    else if (m < 256) path_max = 256; // at least 256
    else path_max = m;
  }
  return path_max;
}

MI_ALLOC_API2(mi_decl_restrict char*, realpath, mi_heap_t*, heap, const char*, fname, char*, resolved_name)
{
  if (resolved_name != NULL) {
    return realpath(fname, resolved_name);
  }
  else {
    size_t n = _mi_path_max();
    char* buf = (char*)MI_SOURCE_ARG(mi_heap_malloc, heap, n+1);
    if (buf==NULL) return NULL;
    char* rname = realpath(fname, buf);
    char* result = MI_SOURCE_ARG(mi_heap_strndup, heap, rname, n); // ok if `rname==NULL`
    mi_free(buf);
    return result;
  }
}
#endif

#else // wasi

#endif

/*-------------------------------------------------------
C++ new and new_aligned
The standard requires calling into `get_new_handler` and
throwing the bad_alloc exception on failure. If we compile
with a C++ compiler we can implement this precisely. If we
use a C compiler we cannot throw a `bad_alloc` exception
but we call `exit` instead (i.e. not returning).
-------------------------------------------------------*/

#ifdef __cplusplus
#include <new>
static bool mi_try_new_handler(bool nothrow) {
  std::new_handler h = std::get_new_handler();
  if (h==NULL) {
    if (!nothrow) throw std::bad_alloc();
    return false;
  }
  else {
    h();
    return true;
  }
}
#else
typedef void (*std_new_handler_t)();

#if (defined(__GNUC__) || defined(__clang__))
std_new_handler_t __attribute((weak)) _ZSt15get_new_handlerv() {
  return NULL;
}
std_new_handler_t mi_get_new_handler() {
  return _ZSt15get_new_handlerv();
}
#else
// note: on windows we could dynamically link to `?get_new_handler@std@@YAP6AXXZXZ`.
std_new_handler_t mi_get_new_handler() {
  return NULL;
}
#endif

static bool mi_try_new_handler(bool nothrow) {
  std_new_handler_t h = mi_get_new_handler();
  if (h==NULL) {
    if (!nothrow) exit(ENOMEM);  // cannot throw in plain C, use exit as we are out of memory anyway.
    return false;
  }
  else {
    h();
    return true;
  }
}
#endif

static mi_decl_noinline mi_decl_restrict void* mi_base_try_new(size_t size, bool nothrow   MI_SOURCE_XPARAM) {
  void* p = NULL;
  while(p == NULL && mi_try_new_handler(nothrow)) {
    p = MI_SOURCE_ARG(mi_malloc, size);
  }
  return p;
}

MI_NEW_API1(mi_decl_restrict void*, new, size_t, size)
{
  void* p = MI_SOURCE_ARG(mi_malloc, size);
  if (mi_unlikely(p == NULL)) return mi_base_try_new(size, false  MI_SOURCE_XARG);
  return p;
}

MI_SOURCE_API1(mi_decl_restrict void*, new_nothrow, size_t, size)
{
  void* p = MI_SOURCE_ARG(mi_malloc, size);
  if (mi_unlikely(p == NULL)) return mi_base_try_new(size, true  MI_SOURCE_XARG);
  return p;
}


MI_NEW_API2(mi_decl_restrict void*, new_aligned, size_t, size, size_t, alignment)
{
  void* p;
  do {
    p = MI_SOURCE_ARG(mi_malloc_aligned, size, alignment);
  }
  while(p == NULL && mi_try_new_handler(false));
  return p;
}

MI_SOURCE_API2(mi_decl_restrict void*, new_aligned_nothrow, size_t, size, size_t, alignment)
{
  void* p;
  do {
    p = MI_SOURCE_ARG(mi_malloc_aligned, size, alignment);
  }
  while(p == NULL && mi_try_new_handler(true));
  return p;
}

MI_NEW_API2(mi_decl_restrict void*, new_n, size_t, count, size_t, size)
{
  size_t total;
  if (mi_unlikely(mi_count_size_overflow(count, size, &total))) {
    mi_try_new_handler(false);  // on overflow we invoke the try_new_handler once to potentially throw std::bad_alloc
    return NULL;
  }
  else {
    return MI_SOURCE_ARG(mi_new, total);
  }
}

MI_NEW_API2(void*, new_realloc, void*, p, size_t, newsize)
{
  void* q;
  do {
    q = MI_SOURCE_ARG(mi_realloc, p, newsize);
  } while (q == NULL && mi_try_new_handler(false));
  return q;
}

MI_NEW_API3(void*, new_reallocn, void*, p, size_t, newcount, size_t, size)
{
  size_t total;
  if (mi_unlikely(mi_count_size_overflow(newcount, size, &total))) {
    mi_try_new_handler(false);  // on overflow we invoke the try_new_handler once to potentially throw std::bad_alloc
    return NULL;
  }
  void* q;
  do {
    q = MI_SOURCE_ARG(mi_realloc, p, total);
  } while (q == NULL && mi_try_new_handler(false));
  return q;
}<|MERGE_RESOLUTION|>--- conflicted
+++ resolved
@@ -693,16 +693,10 @@
 MI_ALLOC_API2(mi_decl_restrict char*, strndup, mi_heap_t*, heap, const char*, s, size_t, n)
 {
   if (s == NULL) return NULL;
-<<<<<<< HEAD
-  size_t m = strlen(s);
-  if (n > m) n = m;
-  char* t = (char*)MI_SOURCE_ARG(mi_heap_malloc, heap, n+1);
-=======
   const char* end = (const char*)memchr(s, 0, n);  // find end of string in the first `n` characters (returns NULL if not found)
   const size_t m = (end != NULL ? (end - s) : n);  // `m` is the minimum of `n` or the end-of-string
   mi_assert_internal(m <= n);
-  char* t = (char*)mi_heap_malloc(heap, m+1);
->>>>>>> 7a0cdebe
+  char* t = (char*)MI_SOURCE_ARG(mi_heap_malloc, heap, m+1);
   if (t == NULL) return NULL;
   memcpy(t, s, m);
   t[m] = 0;
