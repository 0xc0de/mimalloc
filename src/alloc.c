/* ----------------------------------------------------------------------------
Copyright (c) 2018-2022, Microsoft Research, Daan Leijen
This is free software; you can redistribute it and/or modify it under the
terms of the MIT license. A copy of the license can be found in the file
"LICENSE" at the root of this distribution.
-----------------------------------------------------------------------------*/
#ifndef _DEFAULT_SOURCE
#define _DEFAULT_SOURCE   // for realpath() on Linux
#endif

#include "mimalloc.h"
#include "mimalloc-internal.h"
#include "mimalloc-atomic.h"

#include <string.h>  // memset, strlen
#include <stdlib.h>  // malloc, exit

#define MI_IN_ALLOC_C
#include "alloc-override.c"
#undef MI_IN_ALLOC_C

// ------------------------------------------------------
// Allocation
// ------------------------------------------------------

// Fast allocation in a page: just pop from the free list.
// Fall back to generic allocation only if the list is empty.
extern inline void* _mi_page_malloc(mi_heap_t* heap, mi_page_t* page, size_t size) mi_attr_noexcept {
  mi_assert_internal(page->xblock_size==0||mi_page_block_size(page) >= size);
  mi_block_t* const block = page->free;
  if (mi_unlikely(block == NULL)) {
    return _mi_malloc_generic(heap, size); 
  }
  mi_assert_internal(block != NULL && _mi_ptr_page(block) == page);
  // pop from the free list
  page->used++;
  page->free = mi_block_next(page, block);
  mi_assert_internal(page->free == NULL || _mi_ptr_page(page->free) == page);

#if (MI_DEBUG>0)
  if (!page->is_zero) { memset(block, MI_DEBUG_UNINIT, size); }
#elif (MI_SECURE!=0)
  block->next = 0;  // don't leak internal data
#endif

#if (MI_STAT>0)
  const size_t bsize = mi_page_usable_block_size(page);
  if (bsize <= MI_MEDIUM_OBJ_SIZE_MAX) {
    mi_heap_stat_increase(heap, normal, bsize);
    mi_heap_stat_counter_increase(heap, normal_count, 1);
#if (MI_STAT>1)
    const size_t bin = _mi_bin(bsize);
    mi_heap_stat_increase(heap, normal_bins[bin], 1);
#endif
  }
#endif

#if (MI_PADDING > 0) && defined(MI_ENCODE_FREELIST)
  mi_padding_t* const padding = (mi_padding_t*)((uint8_t*)block + mi_page_usable_block_size(page));
  ptrdiff_t delta = ((uint8_t*)padding - (uint8_t*)block - (size - MI_PADDING_SIZE));
  mi_assert_internal(delta >= 0 && mi_page_usable_block_size(page) >= (size - MI_PADDING_SIZE + delta));
  padding->canary = (uint32_t)(mi_ptr_encode(page,block,page->keys));
  padding->delta  = (uint32_t)(delta);
  #if MI_PADDING_EXTRA > 0
  padding->canary_lo = padding->canary;
  memset(padding->extra, 0, sizeof(padding->extra));
  #endif
  #if (MI_DEBUG_TRACE)
  _mi_stack_trace_capture(padding->strace, MI_DEBUG_TRACE_LEN, 2 /*frames to skip*/);
  #endif  
  uint8_t* fill = (uint8_t*)padding - delta;
  const size_t maxpad = (delta > MI_MAX_ALIGN_SIZE ? MI_MAX_ALIGN_SIZE : delta); // set at most N initial padding bytes
  for (size_t i = 0; i < maxpad; i++) { fill[i] = MI_DEBUG_PADDING; }
#endif

  return block;
}

// allocate a small block
extern inline mi_decl_restrict void* mi_heap_malloc_small(mi_heap_t* heap, size_t size) mi_attr_noexcept {
  mi_assert(heap!=NULL);
  mi_assert(heap->thread_id == 0 || heap->thread_id == _mi_thread_id()); // heaps are thread local
  mi_assert(size <= MI_SMALL_SIZE_MAX);
  void* p;
  #if (MI_PADDING)
  if (size == 0) {
    size = sizeof(void*);
  }
  #endif
  #if (MI_PADDING_EXTRA > 0 || MI_DEBUG_TRACE > 0)
  // with extra padding it is not guaranteed the size + MI_PADDING_SIZE <= MI_SMALL_SIZE_MAX + MI_PADDING_MINSIZE, so we need an extra check
  if (size + MI_PADDING_SIZE > MI_SMALL_SIZE_MAX) {
    p = _mi_malloc_generic(heap, size + MI_PADDING_SIZE);
  }
  else 
  #endif
  {    
    mi_page_t* page = _mi_heap_get_free_small_page(heap, size + MI_PADDING_SIZE);
    p = _mi_page_malloc(heap, page, size + MI_PADDING_SIZE);
  }
  mi_assert_internal(p==NULL || mi_usable_size(p) >= size);
  #if MI_STAT>1
  if (p != NULL) {
    if (!mi_heap_is_initialized(heap)) { heap = mi_get_default_heap(); }
    mi_heap_stat_increase(heap, malloc, mi_usable_size(p));
  }
  #endif
  return p;
}

extern inline mi_decl_restrict void* mi_malloc_small(size_t size) mi_attr_noexcept {
  return mi_heap_malloc_small(mi_get_default_heap(), size);
}

// The main allocation function
extern inline mi_decl_restrict void* mi_heap_malloc(mi_heap_t* heap, size_t size) mi_attr_noexcept {
  if (mi_likely(size + MI_PADDING_SIZE <= MI_SMALL_SIZE_MAX + MI_PADDING_MINSIZE)) {
    return mi_heap_malloc_small(heap, size);
  }
  else 
  {
    mi_assert(heap!=NULL);
    mi_assert(heap->thread_id == 0 || heap->thread_id == _mi_thread_id()); // heaps are thread local
    void* const p = _mi_malloc_generic(heap, size + MI_PADDING_SIZE);      // note: size can overflow but it is detected in malloc_generic
    mi_assert_internal(p == NULL || mi_usable_size(p) >= size);
    #if MI_STAT>1
    if (p != NULL) {
      if (!mi_heap_is_initialized(heap)) { heap = mi_get_default_heap(); }
      mi_heap_stat_increase(heap, malloc, mi_usable_size(p));
    }
    #endif
    return p;
  }
}

extern inline mi_decl_restrict void* mi_malloc(size_t size) mi_attr_noexcept {
  return mi_heap_malloc(mi_get_default_heap(), size);
}


void _mi_block_zero_init(const mi_page_t* page, void* p, size_t size) {
  // note: we need to initialize the whole usable block size to zero, not just the requested size,
  // or the recalloc/rezalloc functions cannot safely expand in place (see issue #63)
  MI_UNUSED(size);
  mi_assert_internal(p != NULL);
  mi_assert_internal(mi_usable_size(p) >= size); // size can be zero
  mi_assert_internal(_mi_ptr_page(p)==page);
  if (page->is_zero && size > sizeof(mi_block_t)) {
    // already zero initialized memory
    ((mi_block_t*)p)->next = 0;  // clear the free list pointer
    mi_assert_expensive(mi_mem_is_zero(p, mi_usable_size(p)));
  }
  else {
    // otherwise memset
    memset(p, 0, mi_usable_size(p));
  }
}

// zero initialized small block
mi_decl_restrict void* mi_zalloc_small(size_t size) mi_attr_noexcept {
  void* p = mi_malloc_small(size);
  if (p != NULL) {
    _mi_block_zero_init(_mi_ptr_page(p), p, size);  // todo: can we avoid getting the page again?
  }
  return p;
}

void* _mi_heap_malloc_zero(mi_heap_t* heap, size_t size, bool zero) mi_attr_noexcept {
  void* p = mi_heap_malloc(heap,size);
  if (zero && p != NULL) {
    _mi_block_zero_init(_mi_ptr_page(p),p,size);  // todo: can we avoid getting the page again?
  }
  return p;
}

extern inline mi_decl_restrict void* mi_heap_zalloc(mi_heap_t* heap, size_t size) mi_attr_noexcept {
  return _mi_heap_malloc_zero(heap, size, true);
}

mi_decl_restrict void* mi_zalloc(size_t size) mi_attr_noexcept {
  return mi_heap_zalloc(mi_get_default_heap(),size);
}


// ---------------------------------------------------------------------------
// Check for heap block overflow by setting up padding at the end of the block
// ---------------------------------------------------------------------------

#if (MI_PADDING>0) && defined(MI_ENCODE_FREELIST)
static mi_padding_t* mi_page_decode_padding(const mi_page_t* page, const mi_block_t* block, size_t* delta, size_t* bsize) {
  if (page->capacity == 0) return NULL;  // page may have been freed in double free check
  *bsize = mi_page_usable_block_size(page);
  mi_padding_t* const padding = (mi_padding_t*)((uint8_t*)block + *bsize);
  *delta = padding->delta;
  if ((uint32_t)mi_ptr_encode(page, block, page->keys) == padding->canary && *delta <= *bsize) {
    return padding;
  }
  else {
    return NULL;
  }
}

#if MI_DEBUG_TRACE > 0
static void _mi_show_block_trace(const mi_page_t* page, const mi_block_t* block, const char* msg) {
  size_t bsize;
  size_t delta;
  mi_padding_t* padding = mi_page_decode_padding(page, block, &delta, &bsize);
  if (padding != NULL) {
    _mi_stack_trace_print(msg, &padding->strace[0], MI_DEBUG_TRACE_LEN, block, bsize, bsize - delta);
  }
}
#else 
static void _mi_show_block_trace(const mi_page_t* page, const mi_block_t* block, const char* msg) {
  MI_UNUSED(page); MI_UNUSED(block); MI_UNUSED(msg);
}
#endif

// Return the exact usable size of a block. (whereas `mi_page_usable_block_size` returns the total available size without padding)
static size_t mi_page_usable_size_of(const mi_page_t* page, const mi_block_t* block) {
  size_t bsize;
  size_t delta;
  bool ok = (mi_page_decode_padding(page, block, &delta, &bsize) != NULL);
  mi_assert_internal(ok); mi_assert_internal(delta <= bsize);
  return (ok ? bsize - delta : 0);
}

static bool mi_verify_padding(const mi_page_t* page, const mi_block_t* block, size_t* size, size_t* wrong) {
  size_t bsize;
  size_t delta;
  const mi_padding_t* padding = mi_page_decode_padding(page, block, &delta, &bsize);
  *size = *wrong = bsize;
  if (padding == NULL) return false;  
  mi_assert_internal(bsize >= delta);
  *size = bsize - delta;
  uint8_t* fill = (uint8_t*)block + bsize - delta;
  const size_t maxpad = (delta > MI_MAX_ALIGN_SIZE ? MI_MAX_ALIGN_SIZE : delta); // check at most the first N padding bytes
  for (size_t i = 0; i < maxpad; i++) {
    if (fill[i] != MI_DEBUG_PADDING) {
      *wrong = bsize - delta + i;
      return false;
    }
  }
  #if MI_PADDING_EXTRA > 0
  if (padding->canary_lo != padding->canary) {
    *wrong = bsize;
    return false;
  }
  #endif
  return true;
}

static void mi_check_padding(const mi_page_t* page, const mi_block_t* block) {
  size_t size;
  size_t wrong;
  if (mi_unlikely(!mi_verify_padding(page,block,&size,&wrong))) {
    _mi_show_block_trace_with_predecessor(page, block, NULL);
    _mi_error_message(EFAULT, "buffer overflow in heap block %p of size %zu: write after %zu bytes\n", block, size, wrong );
  }
}

// When a non-thread-local block is freed, it becomes part of the thread delayed free
// list that is freed later by the owning heap. If the exact usable size is too small to
// contain the pointer for the delayed list, then shrink the padding (by decreasing delta)
// so it will later not trigger an overflow error in `mi_free_block`.
// Returns the originally allocated byte size.
static size_t mi_padding_shrink(const mi_page_t* page, const mi_block_t* block, const size_t min_size) {
  size_t bsize;
  size_t delta;
  mi_padding_t* padding = mi_page_decode_padding(page, block, &delta, &bsize);
  mi_assert_internal(padding!=NULL);
  if (padding == NULL) return 0;
  mi_assert_internal(bsize > delta);
  if (bsize <= delta) return 0;
  const size_t avail = bsize - delta;
  if (avail >= min_size) return avail;      // usually already enough space
  mi_assert_internal(bsize >= min_size);
  if (bsize < min_size) return avail;       // should never happen
  size_t new_delta = (bsize - min_size);
  mi_assert_internal(new_delta < bsize);
  padding->delta = (uint32_t)new_delta;
  return avail;
}
#else
static void mi_check_padding(const mi_page_t* page, const mi_block_t* block) {
  MI_UNUSED(page); MI_UNUSED(block);
}

static size_t mi_page_usable_size_of(const mi_page_t* page, const mi_block_t* block) {
  MI_UNUSED(block); 
  return mi_page_usable_block_size(page);
}

static size_t mi_padding_shrink(const mi_page_t* page, const mi_block_t* block, const size_t min_size) {
  MI_UNUSED(block); MI_UNUSED(min_size);
  return mi_page_usable_block_size(page);
}

static void _mi_show_block_trace(const mi_page_t* page, const mi_block_t* block, const char* msg) {
  MI_UNUSED(page); MI_UNUSED(block); MI_UNUSED(msg);
}
#endif

static const mi_block_t* mi_block_predecessor(const mi_page_t* page, const mi_block_t* block) {
  const size_t bsize = page->xblock_size;
  mi_assert_internal(bsize > 0);
  if (bsize >= MI_HUGE_BLOCK_SIZE) return NULL;
  const mi_block_t* prev = (const mi_block_t*)((uint8_t*)block - bsize);
  uint8_t* pstart = _mi_segment_page_start(_mi_page_segment(page), page, NULL);
  if (pstart > (uint8_t*)prev) return NULL;
  return prev;
}

// Used if a free list is corrupted which is usually caused by the previous block(s)
void _mi_show_block_trace_with_predecessor(const mi_page_t* page, const mi_block_t* block, const char* msg) {
  const mi_block_t* prev = mi_block_predecessor(page,block);
  if (prev != NULL) {
    _mi_show_block_trace(page, prev, "predecessor block");
  }
  _mi_show_block_trace(page, block, msg);
}


// ------------------------------------------------------
// Check for double free in secure and debug mode
// This is somewhat expensive so only enabled for secure mode 4
// ------------------------------------------------------

#if (MI_ENCODE_FREELIST && (MI_SECURE>=4 || MI_DEBUG!=0))
// linear check if the free list contains a specific element
static bool mi_list_contains(const mi_page_t* page, const mi_block_t* list, const mi_block_t* elem) {
  while (list != NULL) {
    if (elem==list) return true;
    list = mi_block_next(page, list);
  }
  return false;
}

static mi_decl_noinline bool mi_check_is_double_freex(const mi_page_t* page, const mi_block_t* block) {
  // The decoded value is in the same page (or NULL).
  // Walk the free lists to verify positively if it is already freed
  if (mi_list_contains(page, page->free, block) ||
      mi_list_contains(page, page->local_free, block) ||
      mi_list_contains(page, mi_page_thread_free(page), block))
  {
    _mi_show_block_trace(page, block, NULL);
    _mi_error_message(EAGAIN, "double free detected of block %p with size %zu\n", block, mi_page_usable_size_of(page,block));
    return true;
  }
  return false;
}

static inline bool mi_check_is_double_free(const mi_page_t* page, const mi_block_t* block) {
  mi_block_t* n = mi_block_nextx(page, block, page->keys); // pretend it is freed, and get the decoded first field
  if (((uintptr_t)n & (MI_INTPTR_SIZE-1))==0 &&  // quick check: aligned pointer?
    (n==NULL || mi_is_in_same_page(block, n))) // quick check: in same page or NULL?
  {
    // Suspicous: decoded value a in block is in the same page (or NULL) -- maybe a double free?
    // (continue in separate function to improve code generation)
    return mi_check_is_double_freex(page, block);
  }
  return false;
}
#else
static inline bool mi_check_is_double_free(const mi_page_t* page, const mi_block_t* block) {
  MI_UNUSED(page);
  MI_UNUSED(block);
  return false;
}
#endif


// only maintain stats for smaller objects if requested
#if (MI_STAT>0)
static void mi_stat_free(const mi_page_t* page, const mi_block_t* block) {
  #if (MI_STAT < 2)  
  MI_UNUSED(block);
  #endif
  mi_heap_t* const heap = mi_heap_get_default();
  const size_t bsize = mi_page_usable_block_size(page);
  #if (MI_STAT>1)
  const size_t usize = mi_page_usable_size_of(page, block);
  mi_heap_stat_decrease(heap, malloc, usize);
  #endif  
  if (bsize <= MI_MEDIUM_OBJ_SIZE_MAX) {
    mi_heap_stat_decrease(heap, normal, bsize);
    #if (MI_STAT > 1)
    mi_heap_stat_decrease(heap, normal_bins[_mi_bin(bsize)], 1);
    #endif
  }
  else if (bsize <= MI_LARGE_OBJ_SIZE_MAX) {
    mi_heap_stat_decrease(heap, large, bsize);
  }
  else {
    mi_heap_stat_decrease(heap, huge, bsize);
  }
}
#else
static void mi_stat_free(const mi_page_t* page, const mi_block_t* block) {
  MI_UNUSED(page); MI_UNUSED(block);
}
#endif

#if (MI_STAT>0)
// maintain stats for huge objects
static void mi_stat_huge_free(const mi_page_t* page) {
  mi_heap_t* const heap = mi_heap_get_default();
  const size_t bsize = mi_page_block_size(page); // to match stats in `page.c:mi_page_huge_alloc`
  if (bsize <= MI_LARGE_OBJ_SIZE_MAX) {
    mi_heap_stat_decrease(heap, large, bsize);
  }
  else {
    mi_heap_stat_decrease(heap, huge, bsize);
  }
}
#else
static void mi_stat_huge_free(const mi_page_t* page) {
  MI_UNUSED(page);
}
#endif

// ------------------------------------------------------
// Free
// ------------------------------------------------------

// multi-threaded free
static mi_decl_noinline void _mi_free_block_mt(mi_page_t* page, mi_block_t* block)
{
  // The padding check may access the non-thread-owned page for the key values.
  // that is safe as these are constant and the page won't be freed (as the block is not freed yet).
  mi_check_padding(page, block);
  const size_t avail = mi_padding_shrink(page, block, sizeof(mi_block_t)); // for small size, ensure we can fit the delayed thread pointers without triggering overflow detection
  #if (MI_DEBUG!=0)
  memset(block, MI_DEBUG_FREED, avail);
  #else
  MI_UNUSED(avail);
  #endif

  // huge page segments are always abandoned and can be freed immediately
  mi_segment_t* segment = _mi_page_segment(page);
  if (segment->kind==MI_SEGMENT_HUGE) {
    mi_stat_huge_free(page);
    _mi_segment_huge_page_free(segment, page, block);
    return;
  }

  // Try to put the block on either the page-local thread free list, or the heap delayed free list.
  mi_thread_free_t tfreex;
  bool use_delayed;
  mi_thread_free_t tfree = mi_atomic_load_relaxed(&page->xthread_free);
  do {
    use_delayed = (mi_tf_delayed(tfree) == MI_USE_DELAYED_FREE);
    if (mi_unlikely(use_delayed)) {
      // unlikely: this only happens on the first concurrent free in a page that is in the full list
      tfreex = mi_tf_set_delayed(tfree,MI_DELAYED_FREEING);
    }
    else {
      // usual: directly add to page thread_free list
      mi_block_set_next(page, block, mi_tf_block(tfree));
      tfreex = mi_tf_set_block(tfree,block);
    }
  } while (!mi_atomic_cas_weak_release(&page->xthread_free, &tfree, tfreex));

  if (mi_unlikely(use_delayed)) {
    // racy read on `heap`, but ok because MI_DELAYED_FREEING is set (see `mi_heap_delete` and `mi_heap_collect_abandon`)
    mi_heap_t* const heap = (mi_heap_t*)(mi_atomic_load_acquire(&page->xheap)); //mi_page_heap(page);
    mi_assert_internal(heap != NULL);
    if (heap != NULL) {
      // add to the delayed free list of this heap. (do this atomically as the lock only protects heap memory validity)
      mi_block_t* dfree = mi_atomic_load_ptr_relaxed(mi_block_t, &heap->thread_delayed_free);
      do {
        mi_block_set_nextx(heap,block,dfree, heap->keys);
      } while (!mi_atomic_cas_ptr_weak_release(mi_block_t,&heap->thread_delayed_free, &dfree, block));
    }

    // and reset the MI_DELAYED_FREEING flag
    tfree = mi_atomic_load_relaxed(&page->xthread_free);
    do {
      tfreex = tfree;
      mi_assert_internal(mi_tf_delayed(tfree) == MI_DELAYED_FREEING);
      tfreex = mi_tf_set_delayed(tfree,MI_NO_DELAYED_FREE);
    } while (!mi_atomic_cas_weak_release(&page->xthread_free, &tfree, tfreex));
  }
}

// regular free
static inline void _mi_free_block(mi_page_t* page, bool local, mi_block_t* block)
{
  // and push it on the free list
  if (mi_likely(local)) {
    // owning thread can free a block directly
    if (mi_unlikely(mi_check_is_double_free(page, block))) return;
    mi_check_padding(page, block);
    #if (MI_DEBUG!=0)
    memset(block, MI_DEBUG_FREED, mi_page_usable_block_size(page));
    #endif
    mi_block_set_next(page, block, page->local_free);
    page->local_free = block;
    page->used--;
    if (mi_unlikely(mi_page_all_free(page))) {
      _mi_page_retire(page);
    }
    else if (mi_unlikely(mi_page_is_in_full(page))) {
      _mi_page_unfull(page);
    }
  }
  else {
    _mi_free_block_mt(page,block);
  }
}


// Adjust a block that was allocated aligned, to the actual start of the block in the page.
mi_block_t* _mi_page_ptr_unalign(const mi_segment_t* segment, const mi_page_t* page, const void* p) {
  mi_assert_internal(page!=NULL && p!=NULL);
  const size_t diff   = (uint8_t*)p - _mi_page_start(segment, page, NULL);
  const size_t adjust = (diff % mi_page_block_size(page));
  return (mi_block_t*)((uintptr_t)p - adjust);
}


static void mi_decl_noinline mi_free_generic(const mi_segment_t* segment, bool local, void* p) mi_attr_noexcept {
  mi_page_t* const page = _mi_segment_page_of(segment, p);
  mi_block_t* const block = (mi_page_has_aligned(page) ? _mi_page_ptr_unalign(segment, page, p) : (mi_block_t*)p);
  mi_stat_free(page, block);
  _mi_free_block(page, local, block);
}

// Get the segment data belonging to a pointer
// This is just a single `and` in assembly but does further checks in debug mode
// (and secure mode) if this was a valid pointer.
static inline mi_segment_t* mi_checked_ptr_segment(const void* p, const char* msg) 
{
  MI_UNUSED(msg);
#if (MI_DEBUG>0)
  if (mi_unlikely(((uintptr_t)p & (MI_INTPTR_SIZE - 1)) != 0)) {
    _mi_error_message(EINVAL, "%s: invalid (unaligned) pointer: %p\n", msg, p);
    return NULL;
  }
#endif

  mi_segment_t* const segment = _mi_ptr_segment(p);
  if (mi_unlikely(segment == NULL)) return NULL;  // checks also for (p==NULL)

#if (MI_DEBUG>0)
  if (mi_unlikely(!mi_is_in_heap_region(p))) {
    _mi_warning_message("%s: pointer might not point to a valid heap region: %p\n"
      "(this may still be a valid very large allocation (over 64MiB))\n", msg, p);
    if (mi_likely(_mi_ptr_cookie(segment) == segment->cookie)) {
      _mi_warning_message("(yes, the previous pointer %p was valid after all)\n", p);
    }
  }
#endif
#if (MI_DEBUG>0 || MI_SECURE>=4)
  if (mi_unlikely(_mi_ptr_cookie(segment) != segment->cookie)) {
    _mi_error_message(EINVAL, "%s: pointer does not point to a valid heap space: %p\n", msg, p);
    return NULL;
  }
#endif
  return segment;
}

// Free a block 
void mi_free(void* p) mi_attr_noexcept
{
  mi_segment_t* const segment = mi_checked_ptr_segment(p,"mi_free");
  if (mi_unlikely(segment == NULL)) return; 

  mi_threadid_t tid = _mi_thread_id();
  mi_page_t* const page = _mi_segment_page_of(segment, p);
  
  if (mi_likely(tid == mi_atomic_load_relaxed(&segment->thread_id) && page->flags.full_aligned == 0)) {  // the thread id matches and it is not a full page, nor has aligned blocks
    // local, and not full or aligned
    mi_block_t* block = (mi_block_t*)(p);
    if (mi_unlikely(mi_check_is_double_free(page, block))) return;
    mi_check_padding(page, block);
    mi_stat_free(page, block);
    #if (MI_DEBUG!=0)
    memset(block, MI_DEBUG_FREED, mi_page_usable_block_size(page));
    #endif
    mi_block_set_next(page, block, page->local_free);
    page->local_free = block;
    if (mi_unlikely(--page->used == 0)) {   // using this expression generates better code than: page->used--; if (mi_page_all_free(page))    
      _mi_page_retire(page);
    }
  }
  else {
    // non-local, aligned blocks, or a full page; use the more generic path
    // note: recalc page in generic to improve code generation
    mi_free_generic(segment, tid == segment->thread_id, p);
  }
}

bool _mi_free_delayed_block(mi_block_t* block) {
  // get segment and page
  const mi_segment_t* const segment = _mi_ptr_segment(block);
  mi_assert_internal(_mi_ptr_cookie(segment) == segment->cookie);
  mi_assert_internal(_mi_thread_id() == segment->thread_id);
  mi_page_t* const page = _mi_segment_page_of(segment, block);

  // Clear the no-delayed flag so delayed freeing is used again for this page.
  // This must be done before collecting the free lists on this page -- otherwise
  // some blocks may end up in the page `thread_free` list with no blocks in the
  // heap `thread_delayed_free` list which may cause the page to be never freed!
  // (it would only be freed if we happen to scan it in `mi_page_queue_find_free_ex`)
  _mi_page_use_delayed_free(page, MI_USE_DELAYED_FREE, false /* dont overwrite never delayed */);

  // collect all other non-local frees to ensure up-to-date `used` count
  _mi_page_free_collect(page, false);

  // and free the block (possibly freeing the page as well since used is updated)
  _mi_free_block(page, true, block);
  return true;
}

// Bytes available in a block
mi_decl_noinline static size_t mi_page_usable_aligned_size_of(const mi_segment_t* segment, const mi_page_t* page, const void* p) mi_attr_noexcept {
  const mi_block_t* block = _mi_page_ptr_unalign(segment, page, p);
  const size_t size = mi_page_usable_size_of(page, block);
  const ptrdiff_t adjust = (uint8_t*)p - (uint8_t*)block;
  mi_assert_internal(adjust >= 0 && (size_t)adjust <= size);
  return (size - adjust);
}

static inline size_t _mi_usable_size(const void* p, const char* msg) mi_attr_noexcept {
  const mi_segment_t* const segment = mi_checked_ptr_segment(p, msg);
  if (segment==NULL) return 0;  // also returns 0 if `p == NULL`
  const mi_page_t* const page = _mi_segment_page_of(segment, p);  
  if (mi_likely(!mi_page_has_aligned(page))) {
    const mi_block_t* block = (const mi_block_t*)p;
    return mi_page_usable_size_of(page, block);
  }
  else {
    // split out to separate routine for improved code generation
    return mi_page_usable_aligned_size_of(segment, page, p);
  }
}

size_t mi_usable_size(const void* p) mi_attr_noexcept {
  return _mi_usable_size(p, "mi_usable_size");
}


// ------------------------------------------------------
// ensure explicit external inline definitions are emitted!
// ------------------------------------------------------

#ifdef __cplusplus
void* _mi_externs[] = {
  (void*)&_mi_page_malloc,
  (void*)&mi_malloc,
  (void*)&mi_malloc_small,
  (void*)&mi_zalloc_small,
  (void*)&mi_heap_malloc,
  (void*)&mi_heap_zalloc,
  (void*)&mi_heap_malloc_small
};
#endif


// ------------------------------------------------------
// Allocation extensions
// ------------------------------------------------------

void mi_free_size(void* p, size_t size) mi_attr_noexcept {
  MI_UNUSED_RELEASE(size);
  mi_assert(p == NULL || size <= _mi_usable_size(p,"mi_free_size"));
  mi_free(p);
}

void mi_free_size_aligned(void* p, size_t size, size_t alignment) mi_attr_noexcept {
  MI_UNUSED_RELEASE(alignment);
  mi_assert(((uintptr_t)p % alignment) == 0);
  mi_free_size(p,size);
}

void mi_free_aligned(void* p, size_t alignment) mi_attr_noexcept {
  MI_UNUSED_RELEASE(alignment);
  mi_assert(((uintptr_t)p % alignment) == 0);
  mi_free(p);
}

extern inline mi_decl_restrict void* mi_heap_calloc(mi_heap_t* heap, size_t count, size_t size) mi_attr_noexcept {
  size_t total;
  if (mi_count_size_overflow(count,size,&total)) return NULL;
  return mi_heap_zalloc(heap,total);
}

mi_decl_restrict void* mi_calloc(size_t count, size_t size) mi_attr_noexcept {
  return mi_heap_calloc(mi_get_default_heap(),count,size);
}

// Uninitialized `calloc`
extern mi_decl_restrict void* mi_heap_mallocn(mi_heap_t* heap, size_t count, size_t size) mi_attr_noexcept {
  size_t total;
  if (mi_count_size_overflow(count, size, &total)) return NULL;
  return mi_heap_malloc(heap, total);
}

mi_decl_restrict void* mi_mallocn(size_t count, size_t size) mi_attr_noexcept {
  return mi_heap_mallocn(mi_get_default_heap(),count,size);
}

// Expand (or shrink) in place (or fail)
void* mi_expand(void* p, size_t newsize) mi_attr_noexcept {
  #if MI_PADDING
  // we do not shrink/expand with padding enabled 
  MI_UNUSED(p); MI_UNUSED(newsize);
  return NULL;
  #else
  if (p == NULL) return NULL;
  const size_t size = _mi_usable_size(p,"mi_expand");
  if (newsize > size) return NULL;
  return p; // it fits
  #endif
}

void* _mi_heap_realloc_zero(mi_heap_t* heap, void* p, size_t newsize, bool zero) mi_attr_noexcept {
  const size_t size = _mi_usable_size(p,"mi_realloc"); // also works if p == NULL
  if (mi_unlikely(newsize <= size && newsize >= (size / 2))) {
    // todo: adjust potential padding to reflect the new size?
    return p;  // reallocation still fits and not more than 50% waste
  }
  void* newp = mi_heap_malloc(heap,newsize);
  if (mi_likely(newp != NULL)) {
    if (zero && newsize > size) {
      // also set last word in the previous allocation to zero to ensure any padding is zero-initialized
      const size_t start = (size >= sizeof(intptr_t) ? size - sizeof(intptr_t) : 0);
      memset((uint8_t*)newp + start, 0, newsize - start);
    }
<<<<<<< HEAD
    if (mi_likely((uintptr_t)p % MI_INTPTR_SIZE == 0)) {
      _mi_memcpy_aligned(newp, p, (newsize > size ? size : newsize));
    }
    else {
      _mi_memcpy(newp, p, (newsize > size ? size : newsize));
    }
    mi_free(p); // only free if successful
=======
    if (mi_likely(p != NULL)) {
      _mi_memcpy_aligned(newp, p, (newsize > size ? size : newsize));
      mi_free(p); // only free the original pointer if successful
    }
>>>>>>> 4b95e8ea
  }
  return newp;
}

void* mi_heap_realloc(mi_heap_t* heap, void* p, size_t newsize) mi_attr_noexcept {
  return _mi_heap_realloc_zero(heap, p, newsize, false);  
}

void* mi_heap_reallocn(mi_heap_t* heap, void* p, size_t count, size_t size) mi_attr_noexcept {
  size_t total;
  if (mi_count_size_overflow(count, size, &total)) return NULL;
  return mi_heap_realloc(heap, p, total);
}


// Reallocate but free `p` on errors
void* mi_heap_reallocf(mi_heap_t* heap, void* p, size_t newsize) mi_attr_noexcept {
  void* newp = mi_heap_realloc(heap, p, newsize);
  if (newp==NULL && p!=NULL) mi_free(p);
  return newp;
}

void* mi_heap_rezalloc(mi_heap_t* heap, void* p, size_t newsize) mi_attr_noexcept {
  return _mi_heap_realloc_zero(heap, p, newsize, true);
}

void* mi_heap_recalloc(mi_heap_t* heap, void* p, size_t count, size_t size) mi_attr_noexcept {
  size_t total;
  if (mi_count_size_overflow(count, size, &total)) return NULL;
  return mi_heap_rezalloc(heap, p, total);
}


void* mi_realloc(void* p, size_t newsize) mi_attr_noexcept {
  return mi_heap_realloc(mi_get_default_heap(),p,newsize);
}

void* mi_reallocn(void* p, size_t count, size_t size) mi_attr_noexcept {
  return mi_heap_reallocn(mi_get_default_heap(),p,count,size);
}

// Reallocate but free `p` on errors
void* mi_reallocf(void* p, size_t newsize) mi_attr_noexcept {
  return mi_heap_reallocf(mi_get_default_heap(),p,newsize);
}

void* mi_rezalloc(void* p, size_t newsize) mi_attr_noexcept {
  return mi_heap_rezalloc(mi_get_default_heap(), p, newsize);
}

void* mi_recalloc(void* p, size_t count, size_t size) mi_attr_noexcept {
  return mi_heap_recalloc(mi_get_default_heap(), p, count, size);
}



// ------------------------------------------------------
// strdup, strndup, and realpath
// ------------------------------------------------------

// `strdup` using mi_malloc
mi_decl_restrict char* mi_heap_strdup(mi_heap_t* heap, const char* s) mi_attr_noexcept {
  if (s == NULL) return NULL;
  size_t n = strlen(s);
  char* t = (char*)mi_heap_malloc(heap,n+1);
  if (t != NULL) _mi_memcpy(t, s, n + 1);
  return t;
}

mi_decl_restrict char* mi_strdup(const char* s) mi_attr_noexcept {
  return mi_heap_strdup(mi_get_default_heap(), s);
}

// `strndup` using mi_malloc
mi_decl_restrict char* mi_heap_strndup(mi_heap_t* heap, const char* s, size_t n) mi_attr_noexcept {
  if (s == NULL) return NULL;
  const char* end = (const char*)memchr(s, 0, n);  // find end of string in the first `n` characters (returns NULL if not found)
  const size_t m = (end != NULL ? (size_t)(end - s) : n);  // `m` is the minimum of `n` or the end-of-string
  mi_assert_internal(m <= n);
  char* t = (char*)mi_heap_malloc(heap, m+1);
  if (t == NULL) return NULL;
  _mi_memcpy(t, s, m);
  t[m] = 0;
  return t;
}

mi_decl_restrict char* mi_strndup(const char* s, size_t n) mi_attr_noexcept {
  return mi_heap_strndup(mi_get_default_heap(),s,n);
}

#ifndef __wasi__
// `realpath` using mi_malloc
#ifdef _WIN32
#ifndef PATH_MAX
#define PATH_MAX MAX_PATH
#endif
#include <windows.h>
mi_decl_restrict char* mi_heap_realpath(mi_heap_t* heap, const char* fname, char* resolved_name) mi_attr_noexcept {
  // todo: use GetFullPathNameW to allow longer file names
  char buf[PATH_MAX];
  DWORD res = GetFullPathNameA(fname, PATH_MAX, (resolved_name == NULL ? buf : resolved_name), NULL);
  if (res == 0) {
    errno = GetLastError(); return NULL;
  }
  else if (res > PATH_MAX) {
    errno = EINVAL; return NULL;
  }
  else if (resolved_name != NULL) {
    return resolved_name;
  }
  else {
    return mi_heap_strndup(heap, buf, PATH_MAX);
  }
}
#else
#include <unistd.h>  // pathconf
static size_t mi_path_max(void) {
  static size_t path_max = 0;
  if (path_max <= 0) {
    long m = pathconf("/",_PC_PATH_MAX);
    if (m <= 0) path_max = 4096;      // guess
    else if (m < 256) path_max = 256; // at least 256
    else path_max = m;
  }
  return path_max;
}

char* mi_heap_realpath(mi_heap_t* heap, const char* fname, char* resolved_name) mi_attr_noexcept {
  if (resolved_name != NULL) {
    return realpath(fname,resolved_name);
  }
  else {
    size_t n  = mi_path_max();
    char* buf = (char*)mi_malloc(n+1);
    if (buf==NULL) return NULL;
    char* rname  = realpath(fname,buf);
    char* result = mi_heap_strndup(heap,rname,n); // ok if `rname==NULL`
    mi_free(buf);
    return result;
  }
}
#endif

mi_decl_restrict char* mi_realpath(const char* fname, char* resolved_name) mi_attr_noexcept {
  return mi_heap_realpath(mi_get_default_heap(),fname,resolved_name);
}
#endif

/*-------------------------------------------------------
C++ new and new_aligned
The standard requires calling into `get_new_handler` and
throwing the bad_alloc exception on failure. If we compile
with a C++ compiler we can implement this precisely. If we
use a C compiler we cannot throw a `bad_alloc` exception
but we call `exit` instead (i.e. not returning).
-------------------------------------------------------*/

#ifdef __cplusplus
#include <new>
static bool mi_try_new_handler(bool nothrow) {
  #if defined(_MSC_VER) || (__cplusplus >= 201103L)
    std::new_handler h = std::get_new_handler();
  #else
    std::new_handler h = std::set_new_handler();
    std::set_new_handler(h);
  #endif  
  if (h==NULL) {
    _mi_error_message(ENOMEM, "out of memory in 'new'");      
    if (!nothrow) {
      throw std::bad_alloc();
    }
    return false;
  }
  else {
    h();
    return true;
  }
}
#else
typedef void (*std_new_handler_t)(void);

#if (defined(__GNUC__) || defined(__clang__))
std_new_handler_t __attribute((weak)) _ZSt15get_new_handlerv(void) {
  return NULL;
}
static std_new_handler_t mi_get_new_handler(void) {
  return _ZSt15get_new_handlerv();
}
#else
// note: on windows we could dynamically link to `?get_new_handler@std@@YAP6AXXZXZ`.
static std_new_handler_t mi_get_new_handler() {
  return NULL;
}
#endif

static bool mi_try_new_handler(bool nothrow) {
  std_new_handler_t h = mi_get_new_handler();
  if (h==NULL) {
    _mi_error_message(ENOMEM, "out of memory in 'new'");       
    if (!nothrow) {
      abort();  // cannot throw in plain C, use abort
    }
    return false;
  }
  else {
    h();
    return true;
  }
}
#endif

static mi_decl_noinline void* mi_try_new(size_t size, bool nothrow ) {
  void* p = NULL;
  while(p == NULL && mi_try_new_handler(nothrow)) {
    p = mi_malloc(size);
  }
  return p;
}

mi_decl_restrict void* mi_new(size_t size) {
  void* p = mi_malloc(size);
  if (mi_unlikely(p == NULL)) return mi_try_new(size,false);
  return p;
}

mi_decl_restrict void* mi_new_nothrow(size_t size) mi_attr_noexcept {
  void* p = mi_malloc(size);
  if (mi_unlikely(p == NULL)) return mi_try_new(size, true);
  return p;
}

mi_decl_restrict void* mi_new_aligned(size_t size, size_t alignment) {
  void* p;
  do {
    p = mi_malloc_aligned(size, alignment);
  }
  while(p == NULL && mi_try_new_handler(false));
  return p;
}

mi_decl_restrict void* mi_new_aligned_nothrow(size_t size, size_t alignment) mi_attr_noexcept {
  void* p;
  do {
    p = mi_malloc_aligned(size, alignment);
  }
  while(p == NULL && mi_try_new_handler(true));
  return p;
}

mi_decl_restrict void* mi_new_n(size_t count, size_t size) {
  size_t total;
  if (mi_unlikely(mi_count_size_overflow(count, size, &total))) {
    mi_try_new_handler(false);  // on overflow we invoke the try_new_handler once to potentially throw std::bad_alloc
    return NULL;
  }
  else {
    return mi_new(total);
  }
}

void* mi_new_realloc(void* p, size_t newsize) {
  void* q;
  do {
    q = mi_realloc(p, newsize);
  } while (q == NULL && mi_try_new_handler(false));
  return q;
}

void* mi_new_reallocn(void* p, size_t newcount, size_t size) {
  size_t total;
  if (mi_unlikely(mi_count_size_overflow(newcount, size, &total))) {
    mi_try_new_handler(false);  // on overflow we invoke the try_new_handler once to potentially throw std::bad_alloc
    return NULL;
  }
  else {
    return mi_new_realloc(p, total);
  }
}<|MERGE_RESOLUTION|>--- conflicted
+++ resolved
@@ -727,20 +727,16 @@
       const size_t start = (size >= sizeof(intptr_t) ? size - sizeof(intptr_t) : 0);
       memset((uint8_t*)newp + start, 0, newsize - start);
     }
-<<<<<<< HEAD
-    if (mi_likely((uintptr_t)p % MI_INTPTR_SIZE == 0)) {
-      _mi_memcpy_aligned(newp, p, (newsize > size ? size : newsize));
-    }
-    else {
-      _mi_memcpy(newp, p, (newsize > size ? size : newsize));
-    }
-    mi_free(p); // only free if successful
-=======
-    if (mi_likely(p != NULL)) {
-      _mi_memcpy_aligned(newp, p, (newsize > size ? size : newsize));
-      mi_free(p); // only free the original pointer if successful
-    }
->>>>>>> 4b95e8ea
+    if (p != NULL) {
+      const size_t copysize = (newsize > size ? size : newsize);
+      if (mi_likely(((uintptr_t)p % MI_INTPTR_SIZE) == 0)) {
+        _mi_memcpy_aligned(newp, p, copysize);
+      }
+      else {
+        _mi_memcpy(newp, p, copysize);
+      }
+      mi_free(p); // only free the original pointer if successful    
+    }
   }
   return newp;
 }
