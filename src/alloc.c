--- conflicted
+++ resolved
@@ -286,7 +286,6 @@
 // Free
 // ------------------------------------------------------
 
-<<<<<<< HEAD
 // free huge block from another thread
 static mi_decl_noinline void mi_free_huge_block_mt(mi_segment_t* segment, mi_page_t* page, mi_block_t* block) {
   // huge page segments are always abandoned and can be freed immediately
@@ -316,8 +315,6 @@
   }
 }
 
-=======
->>>>>>> 980d343f
 // multi-threaded free
 static mi_decl_noinline void _mi_free_block_mt(mi_page_t* page, mi_block_t* block)
 {
@@ -330,15 +327,9 @@
   #endif
 
   // huge page segments are always abandoned and can be freed immediately
-<<<<<<< HEAD
   mi_segment_t* segment = _mi_page_segment(page);
   if (segment->kind==MI_SEGMENT_HUGE) {
     mi_free_huge_block_mt(segment, page, block);
-=======
-  mi_segment_t* const segment = _mi_page_segment(page);
-  if (segment->page_kind==MI_PAGE_HUGE) {
-    _mi_segment_huge_page_free(segment, page, block);
->>>>>>> 980d343f
     return;
   }
 
@@ -456,12 +447,7 @@
 
   const uintptr_t tid = _mi_thread_id();
   mi_page_t* const page = _mi_segment_page_of(segment, p);
-<<<<<<< HEAD
-  
-=======
-  mi_block_t* const block = (mi_block_t*)p;
-
->>>>>>> 980d343f
+
 #if (MI_STAT>1)
   mi_heap_t* const heap = mi_heap_get_default();
   const size_t bsize = mi_page_usable_block_size(page);
@@ -473,6 +459,7 @@
 
   if (mi_likely(tid == segment->thread_id && page->flags.full_aligned == 0)) {  // the thread id matches and it is not a full page, nor has aligned blocks
     // local, and not full or aligned
+    mi_block_t* block = (mi_block_t*)(p);
     if (mi_unlikely(mi_check_is_double_free(page,block))) return;
     mi_check_padding(page, block);
     #if (MI_DEBUG!=0)
