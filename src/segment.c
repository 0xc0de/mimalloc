--- conflicted
+++ resolved
@@ -405,23 +405,6 @@
     start = _mi_align_down(diff, MI_COMMIT_SIZE);
     end   = _mi_align_up(diff + size, MI_COMMIT_SIZE);
   }
-<<<<<<< HEAD
-=======
-  size_t info_size;
-  size_t pre_size;
-  size_t segment_size = mi_segment_size(capacity, required, &pre_size, &info_size);
-  mi_assert_internal(segment_size >= required);
-
-  // Initialize parameters
-  const bool eager_delayed = (page_kind <= MI_PAGE_MEDIUM &&          // don't delay for large objects
-                              !_mi_os_has_overcommit() &&             // never delay on overcommit systems
-                              _mi_current_thread_count() > 2 &&       // do not delay for the first N threads
-                              tld->count < (size_t)mi_option_get(mi_option_eager_commit_delay));
-  const bool eager  = !eager_delayed && mi_option_is_enabled(mi_option_eager_commit);
-  bool commit = eager; // || (page_kind >= MI_PAGE_LARGE);
-  bool pages_still_good = false;
-  bool is_zero = false;
->>>>>>> 4b0cda20
 
   mi_assert_internal(start % MI_COMMIT_SIZE==0 && end % MI_COMMIT_SIZE == 0);
   *start_p   = (uint8_t*)segment + start;
@@ -731,7 +714,9 @@
   const size_t segment_size = segment_slices * MI_SEGMENT_SLICE_SIZE;
 
   // Commit eagerly only if not the first N lazy segments (to reduce impact of many threads that allocate just a little)
-  const bool eager_delay = (_mi_current_thread_count() > 2 && tld->count < (size_t)mi_option_get(mi_option_eager_commit_delay));
+  const bool eager_delay = (!_mi_os_has_overcommit() &&             // never delay on overcommit systems
+                            _mi_current_thread_count() > 2 &&       // do not delay for the first N threads
+                            tld->count < (size_t)mi_option_get(mi_option_eager_commit_delay));
   const bool eager = !eager_delay && mi_option_is_enabled(mi_option_eager_commit);
   bool commit = eager || (required > 0); 
   
