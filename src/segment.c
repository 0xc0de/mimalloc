/* ----------------------------------------------------------------------------
Copyright (c) 2018-2020, Microsoft Research, Daan Leijen
This is free software; you can redistribute it and/or modify it under the
terms of the MIT license. A copy of the license can be found in the file
"LICENSE" at the root of this distribution.
-----------------------------------------------------------------------------*/
#include "mimalloc.h"
#include "mimalloc-internal.h"
#include "mimalloc-atomic.h"

#include <string.h>  // memset
#include <stdio.h>

#define MI_PAGE_HUGE_ALIGN  (256*1024)

static void mi_segment_delayed_decommit(mi_segment_t* segment, bool force, mi_stats_t* stats);


// -------------------------------------------------------------------
// commit mask 
// -------------------------------------------------------------------

static bool mi_commit_mask_all_set(const mi_commit_mask_t* commit, const mi_commit_mask_t* cm) {
  for (size_t i = 0; i < MI_COMMIT_MASK_FIELD_COUNT; i++) {
    if ((commit->mask[i] & cm->mask[i]) != cm->mask[i]) return false;
  }
  return true;
}

static bool mi_commit_mask_any_set(const mi_commit_mask_t* commit, const mi_commit_mask_t* cm) {
  for (size_t i = 0; i < MI_COMMIT_MASK_FIELD_COUNT; i++) {
    if ((commit->mask[i] & cm->mask[i]) != 0) return true;
  }
  return false;
}

static void mi_commit_mask_create_intersect(const mi_commit_mask_t* commit, const mi_commit_mask_t* cm, mi_commit_mask_t* res) {
  for (size_t i = 0; i < MI_COMMIT_MASK_FIELD_COUNT; i++) {
    res->mask[i] = (commit->mask[i] & cm->mask[i]);
  }
}

static void mi_commit_mask_clear(mi_commit_mask_t* res, const mi_commit_mask_t* cm) {
  for (size_t i = 0; i < MI_COMMIT_MASK_FIELD_COUNT; i++) {
    res->mask[i] &= ~(cm->mask[i]);
  }
}

static void mi_commit_mask_set(mi_commit_mask_t* res, const mi_commit_mask_t* cm) {
  for (size_t i = 0; i < MI_COMMIT_MASK_FIELD_COUNT; i++) {
    res->mask[i] |= cm->mask[i];
  }
}

static void mi_commit_mask_create(size_t bitidx, size_t bitcount, mi_commit_mask_t* cm) {
  mi_assert_internal(bitidx < MI_COMMIT_MASK_BITS);
  mi_assert_internal((bitidx + bitcount) <= MI_COMMIT_MASK_BITS);
  if (bitcount == MI_COMMIT_MASK_BITS) {
    mi_assert_internal(bitidx==0);
    mi_commit_mask_create_full(cm);
  }
  else if (bitcount == 0) {
    mi_commit_mask_create_empty(cm);
  }
  else {
    mi_commit_mask_create_empty(cm);
    size_t i = bitidx / MI_COMMIT_MASK_FIELD_BITS;
    size_t ofs = bitidx % MI_COMMIT_MASK_FIELD_BITS;
    while (bitcount > 0) {
      mi_assert_internal(i < MI_COMMIT_MASK_FIELD_COUNT);
      size_t avail = MI_COMMIT_MASK_FIELD_BITS - ofs;
      size_t count = (bitcount > avail ? avail : bitcount);
      size_t mask = (count >= MI_COMMIT_MASK_FIELD_BITS ? ~((size_t)0) : (((size_t)1 << count) - 1) << ofs);
      cm->mask[i] = mask;
      bitcount -= count;
      ofs = 0;
      i++;
    }
  }
}

size_t _mi_commit_mask_committed_size(const mi_commit_mask_t* cm, size_t total) {
  mi_assert_internal((total%MI_COMMIT_MASK_BITS)==0);
  size_t count = 0;
  for (size_t i = 0; i < MI_COMMIT_MASK_FIELD_COUNT; i++) {
    size_t mask = cm->mask[i];
    if (~mask == 0) {
      count += MI_COMMIT_MASK_FIELD_BITS;
    }
    else {
      for (; mask != 0; mask >>= 1) {  // todo: use popcount
        if ((mask&1)!=0) count++;
      }
    }
  }
  // we use total since for huge segments each commit bit may represent a larger size
  return ((total / MI_COMMIT_MASK_BITS) * count);
}


size_t _mi_commit_mask_next_run(const mi_commit_mask_t* cm, size_t* idx) {
  size_t i = (*idx) / MI_COMMIT_MASK_FIELD_BITS;
  size_t ofs = (*idx) % MI_COMMIT_MASK_FIELD_BITS;
  size_t mask = 0;
  // find first ones
  while (i < MI_COMMIT_MASK_FIELD_COUNT) {
    mask = cm->mask[i];
    mask >>= ofs;
    if (mask != 0) {
      while ((mask&1) == 0) {
        mask >>= 1;
        ofs++;
      }
      break;
    }
    i++;
    ofs = 0;
  }
  if (i >= MI_COMMIT_MASK_FIELD_COUNT) {
    // not found
    *idx = MI_COMMIT_MASK_BITS;
    return 0;
  }
  else {
    // found, count ones
    size_t count = 0;
    *idx = (i*MI_COMMIT_MASK_FIELD_BITS) + ofs;
    do {
      mi_assert_internal(ofs < MI_COMMIT_MASK_FIELD_BITS && (mask&1) == 1);
      do {
        count++;
        mask >>= 1;
      } while ((mask&1) == 1);
      if ((((*idx + count) % MI_COMMIT_MASK_FIELD_BITS) == 0)) {
        i++;
        if (i >= MI_COMMIT_MASK_FIELD_COUNT) break;
        mask = cm->mask[i];
        ofs = 0;
      }
    } while ((mask&1) == 1);
    mi_assert_internal(count > 0);
    return count;
  }
}


/* --------------------------------------------------------------------------------
  Segment allocation

  If a  thread ends, it "abandons" pages with used blocks
  and there is an abandoned segment list whose segments can
  be reclaimed by still running threads, much like work-stealing.
-------------------------------------------------------------------------------- */

// -------------------------------------------------------------------
// commit mask
// -------------------------------------------------------------------

static mi_commit_mask_t mi_commit_mask_create(uintptr_t bitidx, uintptr_t bitcount) {
  mi_assert_internal(bitidx < MI_COMMIT_MASK_BITS);
  mi_assert_internal((bitidx + bitcount) <= MI_COMMIT_MASK_BITS);
  if (bitcount == MI_COMMIT_MASK_BITS) {
    mi_assert_internal(bitidx==0);
    return mi_commit_mask_full();
  }
  else if (bitcount == 0) {
    return mi_commit_mask_empty();
  }
  else {
    return (((uintptr_t)1 << bitcount) - 1) << bitidx;
  }
}


static bool mi_commit_mask_all_set(mi_commit_mask_t commit, mi_commit_mask_t mask) {
  return ((commit & mask) == mask);
}

static bool mi_commit_mask_any_set(mi_commit_mask_t commit, mi_commit_mask_t mask) {
  return ((commit & mask) != 0);
}

mi_decl_nodiscard static mi_commit_mask_t mi_commit_mask_intersect(mi_commit_mask_t commit, mi_commit_mask_t mask) {
  return (commit & mask);
}

static void mi_commit_mask_clear(mi_commit_mask_t* commit, mi_commit_mask_t mask) {
  *commit = (*commit) & (~mask);
}

static void mi_commit_mask_set(mi_commit_mask_t* commit, mi_commit_mask_t mask) {
  *commit = (*commit) | mask;
}

size_t _mi_commit_mask_committed_size(mi_commit_mask_t mask, size_t total) {
  if (mi_commit_mask_is_full(mask)) {
    return total;
  }
  else if (mi_commit_mask_is_empty(mask)) {
    return 0;
  }
  else {
    size_t count = 0;
    for (; mask != 0; mask >>= 1) {  // todo: use popcount
      if ((mask&1)!=0) count++;
    }
    return (total/MI_COMMIT_MASK_BITS)*count;
  }
}



/* -----------------------------------------------------------
   Slices
----------------------------------------------------------- */


static const mi_slice_t* mi_segment_slices_end(const mi_segment_t* segment) {
  return &segment->slices[segment->slice_entries];
}

static uint8_t* mi_slice_start(const mi_slice_t* slice) {
  mi_segment_t* segment = _mi_ptr_segment(slice);
  mi_assert_internal(slice >= segment->slices && slice < mi_segment_slices_end(segment));
  return ((uint8_t*)segment + ((slice - segment->slices)*MI_SEGMENT_SLICE_SIZE));
}


/* -----------------------------------------------------------
   Bins
----------------------------------------------------------- */
// Use bit scan forward to quickly find the first zero bit if it is available

static inline size_t mi_slice_bin8(size_t slice_count) {
  if (slice_count<=1) return slice_count;
  mi_assert_internal(slice_count <= MI_SLICES_PER_SEGMENT);
  slice_count--;
  size_t s = mi_bsr(slice_count);  // slice_count > 1
  if (s <= 2) return slice_count + 1;
  size_t bin = ((s << 2) | ((slice_count >> (s - 2))&0x03)) - 4;
  return bin;
}

static inline size_t mi_slice_bin(size_t slice_count) {
  mi_assert_internal(slice_count*MI_SEGMENT_SLICE_SIZE <= MI_SEGMENT_SIZE);
  mi_assert_internal(mi_slice_bin8(MI_SLICES_PER_SEGMENT) <= MI_SEGMENT_BIN_MAX);
  size_t bin = mi_slice_bin8(slice_count);
  mi_assert_internal(bin <= MI_SEGMENT_BIN_MAX);
  return bin;
}

static inline size_t mi_slice_index(const mi_slice_t* slice) {
  mi_segment_t* segment = _mi_ptr_segment(slice);
  ptrdiff_t index = slice - segment->slices;
  mi_assert_internal(index >= 0 && index < (ptrdiff_t)segment->slice_entries);
  return index;
}


/* -----------------------------------------------------------
   Slice span queues
----------------------------------------------------------- */

static void mi_span_queue_push(mi_span_queue_t* sq, mi_slice_t* slice) {
  // todo: or push to the end?
  mi_assert_internal(slice->prev == NULL && slice->next==NULL);
  slice->prev = NULL; // paranoia
  slice->next = sq->first;
  sq->first = slice;
  if (slice->next != NULL) slice->next->prev = slice;
                     else sq->last = slice;
  slice->xblock_size = 0; // free
}

static mi_span_queue_t* mi_span_queue_for(size_t slice_count, mi_segments_tld_t* tld) {
  size_t bin = mi_slice_bin(slice_count);
  mi_span_queue_t* sq = &tld->spans[bin];
  mi_assert_internal(sq->slice_count >= slice_count);
  return sq;
}

static void mi_span_queue_delete(mi_span_queue_t* sq, mi_slice_t* slice) {
  mi_assert_internal(slice->xblock_size==0 && slice->slice_count>0 && slice->slice_offset==0);
  // should work too if the queue does not contain slice (which can happen during reclaim)
  if (slice->prev != NULL) slice->prev->next = slice->next;
  if (slice == sq->first) sq->first = slice->next;
  if (slice->next != NULL) slice->next->prev = slice->prev;
  if (slice == sq->last) sq->last = slice->prev;
  slice->prev = NULL;
  slice->next = NULL;
  slice->xblock_size = 1; // no more free
}


/* -----------------------------------------------------------
 Invariant checking
----------------------------------------------------------- */

static bool mi_slice_is_used(const mi_slice_t* slice) {
  return (slice->xblock_size > 0);
}


#if (MI_DEBUG>=3)
static bool mi_span_queue_contains(mi_span_queue_t* sq, mi_slice_t* slice) {
  for (mi_slice_t* s = sq->first; s != NULL; s = s->next) {
    if (s==slice) return true;
  }
  return false;
}

static bool mi_segment_is_valid(mi_segment_t* segment, mi_segments_tld_t* tld) {
  mi_assert_internal(segment != NULL);
  mi_assert_internal(_mi_ptr_cookie(segment) == segment->cookie);
  mi_assert_internal(segment->abandoned <= segment->used);
  mi_assert_internal(segment->thread_id == 0 || segment->thread_id == _mi_thread_id());
  mi_assert_internal(mi_commit_mask_all_set(&segment->commit_mask, &segment->decommit_mask)); // can only decommit committed blocks
  //mi_assert_internal(segment->segment_info_size % MI_SEGMENT_SLICE_SIZE == 0);
  mi_slice_t* slice = &segment->slices[0];
  const mi_slice_t* end = mi_segment_slices_end(segment);
  size_t used_count = 0;
  mi_span_queue_t* sq;
  while(slice < end) {
    mi_assert_internal(slice->slice_count > 0);
    mi_assert_internal(slice->slice_offset == 0);
    size_t index = mi_slice_index(slice);
    size_t maxindex = (index + slice->slice_count >= segment->slice_entries ? segment->slice_entries : index + slice->slice_count) - 1;
    if (mi_slice_is_used(slice)) { // a page in use, we need at least MAX_SLICE_OFFSET valid back offsets
      used_count++;
      for (size_t i = 0; i <= MI_MAX_SLICE_OFFSET && index + i <= maxindex; i++) {
        mi_assert_internal(segment->slices[index + i].slice_offset == i*sizeof(mi_slice_t));
        mi_assert_internal(i==0 || segment->slices[index + i].slice_count == 0);
        mi_assert_internal(i==0 || segment->slices[index + i].xblock_size == 1);
      }
      // and the last entry as well (for coalescing)
      const mi_slice_t* last = slice + slice->slice_count - 1;
      if (last > slice && last < mi_segment_slices_end(segment)) {
        mi_assert_internal(last->slice_offset == (slice->slice_count-1)*sizeof(mi_slice_t));
        mi_assert_internal(last->slice_count == 0);
        mi_assert_internal(last->xblock_size == 1);
      }
    }
    else {  // free range of slices; only last slice needs a valid back offset
      mi_slice_t* last = &segment->slices[maxindex];
      if (segment->kind != MI_SEGMENT_HUGE || slice->slice_count <= (segment->slice_entries - segment->segment_info_slices)) {
        mi_assert_internal((uint8_t*)slice == (uint8_t*)last - last->slice_offset);
      }
      mi_assert_internal(slice == last || last->slice_count == 0 );
      mi_assert_internal(last->xblock_size == 0 || (segment->kind==MI_SEGMENT_HUGE && last->xblock_size==1));
      if (segment->kind != MI_SEGMENT_HUGE && segment->thread_id != 0) { // segment is not huge or abandoned
        sq = mi_span_queue_for(slice->slice_count,tld);
        mi_assert_internal(mi_span_queue_contains(sq,slice));
      }
    }
    slice = &segment->slices[maxindex+1];
  }
  mi_assert_internal(slice == end);
  mi_assert_internal(used_count == segment->used + 1);
  return true;
}
#endif

/* -----------------------------------------------------------
 Segment size calculations
----------------------------------------------------------- */

static size_t mi_segment_info_size(mi_segment_t* segment) {
  return segment->segment_info_slices * MI_SEGMENT_SLICE_SIZE;
}

static uint8_t* _mi_segment_page_start_from_slice(const mi_segment_t* segment, const mi_slice_t* slice, size_t xblock_size, size_t* page_size)
{
  ptrdiff_t idx = slice - segment->slices;
  size_t psize = (size_t)slice->slice_count * MI_SEGMENT_SLICE_SIZE;
  // make the start not OS page aligned for smaller blocks to avoid page/cache effects
  size_t start_offset = (xblock_size >= MI_INTPTR_SIZE && xblock_size <= 1024 ? MI_MAX_ALIGN_GUARANTEE : 0); 
  if (page_size != NULL) *page_size = psize - start_offset;
  return (uint8_t*)segment + ((idx*MI_SEGMENT_SLICE_SIZE) + start_offset);
}

// Start of the page available memory; can be used on uninitialized pages
uint8_t* _mi_segment_page_start(const mi_segment_t* segment, const mi_page_t* page, size_t* page_size)
{
  const mi_slice_t* slice = mi_page_to_slice((mi_page_t*)page);
  uint8_t* p = _mi_segment_page_start_from_slice(segment, slice, page->xblock_size, page_size);  
  mi_assert_internal(page->xblock_size > 0 || _mi_ptr_page(p) == page);
  mi_assert_internal(_mi_ptr_segment(p) == segment);
  return p;
}


static size_t mi_segment_calculate_slices(size_t required, size_t* pre_size, size_t* info_slices) {
  size_t page_size = _mi_os_page_size();
  size_t isize     = _mi_align_up(sizeof(mi_segment_t), page_size);
  size_t guardsize = 0;

  if (MI_SECURE>0) {
    // in secure mode, we set up a protected page in between the segment info
    // and the page data (and one at the end of the segment)
    guardsize =  page_size;
    required  = _mi_align_up(required, page_size);
  }

  if (pre_size != NULL) *pre_size = isize;
  isize = _mi_align_up(isize + guardsize, MI_SEGMENT_SLICE_SIZE);
  if (info_slices != NULL) *info_slices = isize / MI_SEGMENT_SLICE_SIZE;
  size_t segment_size = (required==0 ? MI_SEGMENT_SIZE : _mi_align_up( required + isize + guardsize, MI_SEGMENT_SLICE_SIZE) );  
  mi_assert_internal(segment_size % MI_SEGMENT_SLICE_SIZE == 0);
  return (segment_size / MI_SEGMENT_SLICE_SIZE);
}


/* ----------------------------------------------------------------------------
Segment caches
We keep a small segment cache per thread to increase local
reuse and avoid setting/clearing guard pages in secure mode.
------------------------------------------------------------------------------- */

static void mi_segments_track_size(long segment_size, mi_segments_tld_t* tld) {
  if (segment_size>=0) _mi_stat_increase(&tld->stats->segments,1);
                  else _mi_stat_decrease(&tld->stats->segments,1);
  tld->count += (segment_size >= 0 ? 1 : -1);
  if (tld->count > tld->peak_count) tld->peak_count = tld->count;
  tld->current_size += segment_size;
  if (tld->current_size > tld->peak_size) tld->peak_size = tld->current_size;
}

static void mi_segment_os_free(mi_segment_t* segment, mi_segments_tld_t* tld) {
  segment->thread_id = 0;
  _mi_segment_map_freed_at(segment);
  mi_segments_track_size(-((long)mi_segment_size(segment)),tld);
  if (MI_SECURE>0) {
    // _mi_os_unprotect(segment, mi_segment_size(segment)); // ensure no more guard pages are set
    // unprotect the guard pages; we cannot just unprotect the whole segment size as part may be decommitted
    size_t os_pagesize = _mi_os_page_size();
    _mi_os_unprotect((uint8_t*)segment + mi_segment_info_size(segment) - os_pagesize, os_pagesize);
    uint8_t* end = (uint8_t*)segment + mi_segment_size(segment) - os_pagesize;
    _mi_os_unprotect(end, os_pagesize);
  }

  // purge delayed decommits now? (no, leave it to the cache)
  // mi_segment_delayed_decommit(segment,true,tld->stats);
  
  // _mi_os_free(segment, mi_segment_size(segment), /*segment->memid,*/ tld->stats);
  const size_t size = mi_segment_size(segment);
<<<<<<< HEAD
  if (size != MI_SEGMENT_SIZE || !_mi_segment_cache_push(segment, size, segment->memid, &segment->commit_mask, &segment->decommit_mask, segment->mem_is_large, segment->mem_is_pinned, tld->os)) {
    const size_t csize = _mi_commit_mask_committed_size(&segment->commit_mask, size);
=======
  if (size != MI_SEGMENT_SIZE || !_mi_segment_cache_push(segment, size, segment->memid, segment->commit_mask, segment->decommit_mask, segment->mem_is_large, segment->mem_is_pinned, tld->os)) {
    const size_t csize = _mi_commit_mask_committed_size(segment->commit_mask, size);
>>>>>>> b72065f0
    if (csize > 0 && !segment->mem_is_pinned) _mi_stat_decrease(&_mi_stats_main.committed, csize);
    _mi_abandoned_await_readers();  // wait until safe to free
    _mi_arena_free(segment, mi_segment_size(segment), segment->memid, segment->mem_is_pinned /* pretend not committed to not double count decommits */, tld->os);
  }
}


// The thread local segment cache is limited to be at most 1/8 of the peak size of segments in use,
#define MI_SEGMENT_CACHE_FRACTION (8)

// note: returned segment may be partially reset
static mi_segment_t* mi_segment_cache_pop(size_t segment_slices, mi_segments_tld_t* tld) {
  if (segment_slices != 0 && segment_slices != MI_SLICES_PER_SEGMENT) return NULL;
  mi_segment_t* segment = tld->cache;
  if (segment == NULL) return NULL;
  tld->cache_count--;
  tld->cache = segment->next;
  segment->next = NULL;
  mi_assert_internal(segment->segment_slices == MI_SLICES_PER_SEGMENT);
  _mi_stat_decrease(&tld->stats->segments_cache, 1);
  return segment;
}

static bool mi_segment_cache_full(mi_segments_tld_t* tld)
{
  // if (tld->count == 1 && tld->cache_count==0) return false; // always cache at least the final segment of a thread
  size_t max_cache = mi_option_get(mi_option_segment_cache);
  if (tld->cache_count < max_cache
       && tld->cache_count < (1 + (tld->peak_count / MI_SEGMENT_CACHE_FRACTION)) // at least allow a 1 element cache
     ) {
    return false;
  }
  // take the opportunity to reduce the segment cache if it is too large (now)
  // TODO: this never happens as we check against peak usage, should we use current usage instead?
  while (tld->cache_count > max_cache) { //(1 + (tld->peak_count / MI_SEGMENT_CACHE_FRACTION))) {
    mi_segment_t* segment = mi_segment_cache_pop(0,tld);
    mi_assert_internal(segment != NULL);
    if (segment != NULL) mi_segment_os_free(segment, tld);
  }
  return true;
}

static bool mi_segment_cache_push(mi_segment_t* segment, mi_segments_tld_t* tld) {
  mi_assert_internal(segment->next == NULL);
  if (segment->segment_slices != MI_SLICES_PER_SEGMENT || mi_segment_cache_full(tld)) {
    return false;
  }
  // mi_segment_delayed_decommit(segment, true, tld->stats);  
  mi_assert_internal(segment->segment_slices == MI_SLICES_PER_SEGMENT);
  mi_assert_internal(segment->next == NULL);  
  segment->next = tld->cache;
  tld->cache = segment;
  tld->cache_count++;
  _mi_stat_increase(&tld->stats->segments_cache,1);
  return true;
}

// called by threads that are terminating to free cached segments
void _mi_segment_thread_collect(mi_segments_tld_t* tld) {
  mi_segment_t* segment;
  while ((segment = mi_segment_cache_pop(0,tld)) != NULL) {
    mi_segment_os_free(segment, tld);
  }
  mi_assert_internal(tld->cache_count == 0);
  mi_assert_internal(tld->cache == NULL);  
}



/* -----------------------------------------------------------
   Span management
----------------------------------------------------------- */

static void mi_segment_commit_mask(mi_segment_t* segment, bool conservative, uint8_t* p, size_t size, uint8_t** start_p, size_t* full_size, mi_commit_mask_t* cm) {
  mi_assert_internal(_mi_ptr_segment(p) == segment);
  mi_commit_mask_create_empty(cm);
  if (size == 0 || size > MI_SEGMENT_SIZE) return;
  const size_t segsize = mi_segment_size(segment);
  if (p >= (uint8_t*)segment + segsize) return;

  size_t diff = (p - (uint8_t*)segment);
  size_t start;
  size_t end;
  if (conservative) {
    start = _mi_align_up(diff, MI_COMMIT_SIZE);
    end   = _mi_align_down(diff + size, MI_COMMIT_SIZE);
  }
  else {
    start = _mi_align_down(diff, MI_COMMIT_SIZE);
    end   = _mi_align_up(diff + size, MI_COMMIT_SIZE);
  }
  mi_assert_internal(end <= segsize);
  if (end > segsize) {
    end = segsize;
  }

  mi_assert_internal(start % MI_COMMIT_SIZE==0 && end % MI_COMMIT_SIZE == 0);
  *start_p   = (uint8_t*)segment + start;
  *full_size = (end > start ? end - start : 0);
  if (*full_size == 0) return;

  size_t bitidx = start / MI_COMMIT_SIZE;
  mi_assert_internal(bitidx < MI_COMMIT_MASK_BITS);
  
  size_t bitcount = *full_size / MI_COMMIT_SIZE; // can be 0
<<<<<<< HEAD
  if (bitidx + bitcount > MI_COMMIT_MASK_BITS) {
    _mi_warning_message("commit mask overflow: %zu %zu %zu %zu 0x%p %zu\n", bitidx, bitcount, start, end, p, size);
=======
  if (bitidx + bitcount > MI_INTPTR_SIZE*8) {
    _mi_warning_message("commit mask overflow: idx=%zu count=%zu start=%zx end=%zx p=0x%p size=%zu fullsize=%zu\n", bitidx, bitcount, start, end, p, size, *full_size);
>>>>>>> b72065f0
  }
  mi_assert_internal((bitidx + bitcount) <= MI_COMMIT_MASK_BITS);
  mi_commit_mask_create(bitidx, bitcount, cm);
}

#define MI_COMMIT_SIZE_BATCH  MiB

static bool mi_segment_commitx(mi_segment_t* segment, bool commit, uint8_t* p, size_t size, mi_stats_t* stats) {    
  mi_assert_internal(mi_commit_mask_all_set(&segment->commit_mask, &segment->decommit_mask));

  //if (commit && size < MI_COMMIT_SIZE_BATCH && p + MI_COMMIT_SIZE_BATCH <= mi_segment_end(segment)) {
  //  size = MI_COMMIT_SIZE_BATCH;
  // }
  // commit liberal, but decommit conservative
  uint8_t* start = NULL;
  size_t   full_size = 0;
  mi_commit_mask_t mask;
  mi_segment_commit_mask(segment, !commit/*conservative*/, p, size, &start, &full_size, &mask);
  if (mi_commit_mask_is_empty(&mask) || full_size==0) return true;

  if (commit && !mi_commit_mask_all_set(&segment->commit_mask, &mask)) {
    bool is_zero = false;
<<<<<<< HEAD
    mi_commit_mask_t cmask;
    mi_commit_mask_create_intersect(&segment->commit_mask, &mask, &cmask);
    _mi_stat_decrease(&_mi_stats_main.committed, _mi_commit_mask_committed_size(&cmask, MI_SEGMENT_SIZE)); // adjust for overlap
=======
    mi_commit_mask_t cmask = mi_commit_mask_intersect(segment->commit_mask, mask);
    _mi_stat_decrease(&_mi_stats_main.committed, _mi_commit_mask_committed_size(cmask, MI_SEGMENT_SIZE)); // adjust for overlap
>>>>>>> b72065f0
    if (!_mi_os_commit(start,full_size,&is_zero,stats)) return false;    
    mi_commit_mask_set(&segment->commit_mask, &mask);     
  }
  else if (!commit && mi_commit_mask_any_set(&segment->commit_mask, &mask)) {
    mi_assert_internal((void*)start != (void*)segment);
<<<<<<< HEAD
    //mi_assert_internal(mi_commit_mask_all_set(&segment->commit_mask, &mask));

    mi_commit_mask_t cmask;
    mi_commit_mask_create_intersect(&segment->commit_mask, &mask, &cmask);
    _mi_stat_increase(&_mi_stats_main.committed, full_size - _mi_commit_mask_committed_size(&cmask, MI_SEGMENT_SIZE)); // adjust for overlap
    if (segment->allow_decommit) { 
      _mi_os_decommit(start, full_size, stats); // ok if this fails
    } 
    mi_commit_mask_clear(&segment->commit_mask, &mask);
=======
    mi_commit_mask_t cmask = mi_commit_mask_intersect(segment->commit_mask, mask);
    _mi_stat_increase(&_mi_stats_main.committed, full_size - _mi_commit_mask_committed_size(cmask, MI_SEGMENT_SIZE)); // adjust for overlap
    if (segment->allow_decommit) { _mi_os_decommit(start, full_size, stats); } // ok if this fails
    mi_commit_mask_clear(&segment->commit_mask, mask);
>>>>>>> b72065f0
  }
  // increase expiration of reusing part of the delayed decommit
  if (commit && mi_commit_mask_any_set(&segment->decommit_mask, &mask)) {
    segment->decommit_expire = _mi_clock_now() + mi_option_get(mi_option_reset_delay);
  }
  // always undo delayed decommits
  mi_commit_mask_clear(&segment->decommit_mask, &mask);   
  return true;
}

static bool mi_segment_ensure_committed(mi_segment_t* segment, uint8_t* p, size_t size, mi_stats_t* stats) {
  mi_assert_internal(mi_commit_mask_all_set(&segment->commit_mask, &segment->decommit_mask));
  if (mi_commit_mask_is_full(&segment->commit_mask) && mi_commit_mask_is_empty(&segment->decommit_mask)) return true; // fully committed
  return mi_segment_commitx(segment,true,p,size,stats);
}

static void mi_segment_perhaps_decommit(mi_segment_t* segment, uint8_t* p, size_t size, mi_stats_t* stats) {
  if (!segment->allow_decommit) return;
  if (mi_option_get(mi_option_reset_delay) == 0) {
    mi_segment_commitx(segment, false, p, size, stats);
  }
  else {
    // register for future decommit in the decommit mask
    uint8_t* start = NULL;
    size_t   full_size = 0;
    mi_commit_mask_t mask; 
    mi_segment_commit_mask(segment, true /*conservative*/, p, size, &start, &full_size, &mask);
    if (mi_commit_mask_is_empty(&mask) || full_size==0) return;
    
    // update delayed commit
    mi_commit_mask_t cmask;
    mi_commit_mask_create_intersect(&segment->commit_mask, &mask, &cmask);  // only decommit what is committed; span_free may try to decommit more
    mi_commit_mask_set(&segment->decommit_mask, &cmask);
    segment->decommit_expire = _mi_clock_now() + mi_option_get(mi_option_reset_delay);
    mi_msecs_t now = _mi_clock_now();
    if (segment->decommit_expire == 0) {
      // no previous decommits, initialize now
      mi_assert_internal(mi_commit_mask_is_empty(&segment->decommit_mask));
      segment->decommit_expire = now + mi_option_get(mi_option_reset_delay);
    }
    else if (segment->decommit_expire <= now) {
      // previous decommit mask already expired
      // mi_segment_delayed_decommit(segment, true, stats);
      segment->decommit_expire = now + 1; // wait a tiny bit longer in case there is a series of free's
    }
    else {
      // previous decommit mask is not yet expired
      // segment->decommit_expire++;
    }
  }  
}

static void mi_segment_delayed_decommit(mi_segment_t* segment, bool force, mi_stats_t* stats) {
  if (!segment->allow_decommit || mi_commit_mask_is_empty(&segment->decommit_mask)) return;
  mi_msecs_t now = _mi_clock_now();
  if (!force && now < segment->decommit_expire) return;

  mi_commit_mask_t mask = segment->decommit_mask;
  segment->decommit_expire = 0;
  mi_commit_mask_create_empty(&segment->decommit_mask);

  size_t idx;
  size_t count;
  mi_commit_mask_foreach(&mask, idx, count) {
    // if found, decommit that sequence
    if (count > 0) {
      uint8_t* p = (uint8_t*)segment + (idx*MI_COMMIT_SIZE);
      size_t size = count * MI_COMMIT_SIZE;
      mi_segment_commitx(segment, false, p, size, stats);
    }
  }
  mi_commit_mask_foreach_end()  
}


static bool mi_segment_is_abandoned(mi_segment_t* segment) {
  return (segment->thread_id == 0);
}

// note: can be called on abandoned segments
static void mi_segment_span_free(mi_segment_t* segment, size_t slice_index, size_t slice_count, mi_segments_tld_t* tld) {
  mi_assert_internal(slice_index < segment->slice_entries);
  mi_span_queue_t* sq = (segment->kind == MI_SEGMENT_HUGE || mi_segment_is_abandoned(segment) 
                          ? NULL : mi_span_queue_for(slice_count,tld));
  if (slice_count==0) slice_count = 1;
  mi_assert_internal(slice_index + slice_count - 1 < segment->slice_entries);

  // set first and last slice (the intermediates can be undetermined)
  mi_slice_t* slice = &segment->slices[slice_index];
  slice->slice_count = (uint32_t)slice_count;
  mi_assert_internal(slice->slice_count == slice_count); // no overflow?
  slice->slice_offset = 0;
  if (slice_count > 1) {
    mi_slice_t* last = &segment->slices[slice_index + slice_count - 1];
    last->slice_count = 0;
    last->slice_offset = (uint32_t)(sizeof(mi_page_t)*(slice_count - 1));
    last->xblock_size = 0;
  }

  // perhaps decommit
  mi_segment_perhaps_decommit(segment,mi_slice_start(slice),slice_count*MI_SEGMENT_SLICE_SIZE,tld->stats);
  
  // and push it on the free page queue (if it was not a huge page)
  if (sq != NULL) mi_span_queue_push( sq, slice );
             else slice->xblock_size = 0; // mark huge page as free anyways
}

/*
// called from reclaim to add existing free spans
static void mi_segment_span_add_free(mi_slice_t* slice, mi_segments_tld_t* tld) {
  mi_segment_t* segment = _mi_ptr_segment(slice);
  mi_assert_internal(slice->xblock_size==0 && slice->slice_count>0 && slice->slice_offset==0);
  size_t slice_index = mi_slice_index(slice);
  mi_segment_span_free(segment,slice_index,slice->slice_count,tld);
}
*/

static void mi_segment_span_remove_from_queue(mi_slice_t* slice, mi_segments_tld_t* tld) {
  mi_assert_internal(slice->slice_count > 0 && slice->slice_offset==0 && slice->xblock_size==0);
  mi_assert_internal(_mi_ptr_segment(slice)->kind != MI_SEGMENT_HUGE);
  mi_span_queue_t* sq = mi_span_queue_for(slice->slice_count, tld);
  mi_span_queue_delete(sq, slice);
}

// note: can be called on abandoned segments
static mi_slice_t* mi_segment_span_free_coalesce(mi_slice_t* slice, mi_segments_tld_t* tld) {
  mi_assert_internal(slice != NULL && slice->slice_count > 0 && slice->slice_offset == 0);
  mi_segment_t* segment = _mi_ptr_segment(slice);
  bool is_abandoned = mi_segment_is_abandoned(segment);

  // for huge pages, just mark as free but don't add to the queues
  if (segment->kind == MI_SEGMENT_HUGE) {
    mi_assert_internal(segment->used == 1);  // decreased right after this call in `mi_segment_page_clear`
    slice->xblock_size = 0;  // mark as free anyways
    // we should mark the last slice `xblock_size=0` now to maintain invariants but we skip it to 
    // avoid a possible cache miss (and the segment is about to be freed)
    return slice;
  }

  // otherwise coalesce the span and add to the free span queues
  size_t slice_count = slice->slice_count;
  mi_slice_t* next = slice + slice->slice_count;
  mi_assert_internal(next <= mi_segment_slices_end(segment));
  if (next < mi_segment_slices_end(segment) && next->xblock_size==0) {
    // free next block -- remove it from free and merge
    mi_assert_internal(next->slice_count > 0 && next->slice_offset==0);
    slice_count += next->slice_count; // extend
    if (!is_abandoned) { mi_segment_span_remove_from_queue(next, tld); }
  }
  if (slice > segment->slices) {
    mi_slice_t* prev = mi_slice_first(slice - 1);
    mi_assert_internal(prev >= segment->slices);
    if (prev->xblock_size==0) {
      // free previous slice -- remove it from free and merge
      mi_assert_internal(prev->slice_count > 0 && prev->slice_offset==0);
      slice_count += prev->slice_count;
      if (!is_abandoned) { mi_segment_span_remove_from_queue(prev, tld); }
      slice = prev;
    }
  }

  // and add the new free page
  mi_segment_span_free(segment, mi_slice_index(slice), slice_count, tld);
  return slice;
}


static void mi_segment_slice_split(mi_segment_t* segment, mi_slice_t* slice, size_t slice_count, mi_segments_tld_t* tld) {
  mi_assert_internal(_mi_ptr_segment(slice)==segment);
  mi_assert_internal(slice->slice_count >= slice_count);
  mi_assert_internal(slice->xblock_size > 0); // no more in free queue
  if (slice->slice_count <= slice_count) return;
  mi_assert_internal(segment->kind != MI_SEGMENT_HUGE);
  size_t next_index = mi_slice_index(slice) + slice_count;
  size_t next_count = slice->slice_count - slice_count;
  mi_segment_span_free(segment, next_index, next_count, tld);
  slice->slice_count = (uint32_t)slice_count;
}

// Note: may still return NULL if committing the memory failed
static mi_page_t* mi_segment_span_allocate(mi_segment_t* segment, size_t slice_index, size_t slice_count, mi_segments_tld_t* tld) {
  mi_assert_internal(slice_index < segment->slice_entries);
  mi_slice_t* slice = &segment->slices[slice_index];
  mi_assert_internal(slice->xblock_size==0 || slice->xblock_size==1);

  // commit before changing the slice data
  if (!mi_segment_ensure_committed(segment, _mi_segment_page_start_from_slice(segment, slice, 0, NULL), slice_count * MI_SEGMENT_SLICE_SIZE, tld->stats)) {
    return NULL;  // commit failed!
  }

  // convert the slices to a page
  slice->slice_offset = 0;
  slice->slice_count = (uint32_t)slice_count;
  mi_assert_internal(slice->slice_count == slice_count);
  const size_t bsize = slice_count * MI_SEGMENT_SLICE_SIZE;
  slice->xblock_size = (uint32_t)(bsize >= MI_HUGE_BLOCK_SIZE ? MI_HUGE_BLOCK_SIZE : bsize);
  mi_page_t*  page = mi_slice_to_page(slice);
  mi_assert_internal(mi_page_block_size(page) == bsize);

  // set slice back pointers for the first MI_MAX_SLICE_OFFSET entries
  size_t extra = slice_count-1;
  if (extra > MI_MAX_SLICE_OFFSET) extra = MI_MAX_SLICE_OFFSET;
  if (slice_index + extra >= segment->slice_entries) extra = segment->slice_entries - slice_index - 1;  // huge objects may have more slices than avaiable entries in the segment->slices
  slice++;
  for (size_t i = 1; i <= extra; i++, slice++) {
    slice->slice_offset = (uint32_t)(sizeof(mi_slice_t)*i);
    slice->slice_count = 0;
    slice->xblock_size = 1;
  }

  // and also for the last one (if not set already) (the last one is needed for coalescing)
  mi_slice_t* last = &segment->slices[slice_index + slice_count - 1];
  if (last < mi_segment_slices_end(segment) && last >= slice) {
    last->slice_offset = (uint32_t)(sizeof(mi_slice_t)*(slice_count-1));
    last->slice_count = 0;
    last->xblock_size = 1;
  }
  
  // and initialize the page
  page->is_reset = false;
  page->is_committed = true;
  segment->used++;
  return page;
}

static mi_page_t* mi_segments_page_find_and_allocate(size_t slice_count, mi_segments_tld_t* tld) {
  mi_assert_internal(slice_count*MI_SEGMENT_SLICE_SIZE <= MI_LARGE_OBJ_SIZE_MAX);
  // search from best fit up
  mi_span_queue_t* sq = mi_span_queue_for(slice_count, tld);
  if (slice_count == 0) slice_count = 1;
  while (sq <= &tld->spans[MI_SEGMENT_BIN_MAX]) {
    for (mi_slice_t* slice = sq->first; slice != NULL; slice = slice->next) {
      if (slice->slice_count >= slice_count) {
        // found one
        mi_span_queue_delete(sq, slice);
        mi_segment_t* segment = _mi_ptr_segment(slice);
        if (slice->slice_count > slice_count) {
          mi_segment_slice_split(segment, slice, slice_count, tld);
        }
        mi_assert_internal(slice != NULL && slice->slice_count == slice_count && slice->xblock_size > 0);
        mi_page_t* page = mi_segment_span_allocate(segment, mi_slice_index(slice), slice->slice_count, tld);
        if (page == NULL) {
          // commit failed; return NULL but first restore the slice
          mi_segment_span_free_coalesce(slice, tld);
          return NULL;
        }
        return page;        
      }
    }
    sq++;
  }
  // could not find a page..
  return NULL;
}


/* -----------------------------------------------------------
   Segment allocation
----------------------------------------------------------- */

// Allocate a segment from the OS aligned to `MI_SEGMENT_SIZE` .
static mi_segment_t* mi_segment_init(mi_segment_t* segment, size_t required, mi_segments_tld_t* tld, mi_os_tld_t* os_tld, mi_page_t** huge_page)
{
  mi_assert_internal((required==0 && huge_page==NULL) || (required>0 && huge_page != NULL));
  mi_assert_internal((segment==NULL) || (segment!=NULL && required==0));
  // calculate needed sizes first
  size_t info_slices;
  size_t pre_size;
  const size_t segment_slices = mi_segment_calculate_slices(required, &pre_size, &info_slices);
  const size_t slice_entries = (segment_slices > MI_SLICES_PER_SEGMENT ? MI_SLICES_PER_SEGMENT : segment_slices);
  const size_t segment_size = segment_slices * MI_SEGMENT_SLICE_SIZE;

  // Commit eagerly only if not the first N lazy segments (to reduce impact of many threads that allocate just a little)
  const bool eager_delay = (_mi_current_thread_count() > 2 && tld->count < (size_t)mi_option_get(mi_option_eager_commit_delay));
  const bool eager = !eager_delay && mi_option_is_enabled(mi_option_eager_commit);
  bool commit = eager || (required > 0); 
  
  // Try to get from our cache first
  bool is_zero = false;
  const bool commit_info_still_good = (segment != NULL);
  mi_commit_mask_t commit_mask;
  mi_commit_mask_t decommit_mask;
  if (segment != NULL) {
    commit_mask = segment->commit_mask;
    decommit_mask = segment->decommit_mask;
  }
  else {
    mi_commit_mask_create_empty(&commit_mask);
    mi_commit_mask_create_empty(&decommit_mask);
  }
  if (segment==NULL) {
    // Allocate the segment from the OS
    bool mem_large = (!eager_delay && (MI_SECURE==0)); // only allow large OS pages once we are no longer lazy    
    bool is_pinned = false;
    size_t memid = 0;
    segment = (mi_segment_t*)_mi_segment_cache_pop(segment_size, &commit_mask, &decommit_mask, &mem_large, &is_pinned, &is_zero, &memid, os_tld);
    if (segment==NULL) {
      segment = (mi_segment_t*)_mi_arena_alloc_aligned(segment_size, MI_SEGMENT_SIZE, &commit, &mem_large, &is_pinned, &is_zero, &memid, os_tld);
      if (segment == NULL) return NULL;  // failed to allocate
      if (commit) {
        mi_commit_mask_create_full(&commit_mask);
      }
      else {
        mi_commit_mask_create_empty(&commit_mask);
      }
    }    
    mi_assert_internal(segment != NULL && (uintptr_t)segment % MI_SEGMENT_SIZE == 0);

    const size_t commit_needed = _mi_divide_up(info_slices*MI_SEGMENT_SLICE_SIZE, MI_COMMIT_SIZE);
    mi_assert_internal(commit_needed>0);
    mi_commit_mask_t commit_needed_mask;
    mi_commit_mask_create(0, commit_needed, &commit_needed_mask);
    if (!mi_commit_mask_all_set(&commit_mask, &commit_needed_mask)) {
      // at least commit the info slices
      mi_assert_internal(commit_needed*MI_COMMIT_SIZE >= info_slices*MI_SEGMENT_SLICE_SIZE);
      bool ok = _mi_os_commit(segment, commit_needed*MI_COMMIT_SIZE, &is_zero, tld->stats);
      if (!ok) return NULL; // failed to commit   
      mi_commit_mask_set(&commit_mask, &commit_needed_mask); 
    }
    segment->memid = memid;
    segment->mem_is_pinned = is_pinned;
    segment->mem_is_large = mem_large;
    segment->mem_is_committed = mi_commit_mask_is_full(&commit_mask);
    mi_segments_track_size((long)(segment_size), tld);
    _mi_segment_map_allocated_at(segment);
  }

  // zero the segment info? -- not always needed as it is zero initialized from the OS 
  mi_atomic_store_ptr_release(mi_segment_t, &segment->abandoned_next, NULL);  // tsan
  if (!is_zero) {
    ptrdiff_t ofs = offsetof(mi_segment_t, next);
    size_t    prefix = offsetof(mi_segment_t, slices) - ofs;
    memset((uint8_t*)segment+ofs, 0, prefix + sizeof(mi_slice_t)*segment_slices);
  }

  if (!commit_info_still_good) {
    segment->commit_mask = commit_mask; // on lazy commit, the initial part is always committed
    segment->allow_decommit = (mi_option_is_enabled(mi_option_allow_decommit) && !segment->mem_is_pinned && !segment->mem_is_large);    
    if (segment->allow_decommit) {
      segment->decommit_expire = _mi_clock_now() + mi_option_get(mi_option_reset_delay);
      segment->decommit_mask = decommit_mask;
      mi_assert_internal(mi_commit_mask_all_set(&segment->commit_mask, &segment->decommit_mask));
      #if MI_DEBUG>2
      const size_t commit_needed = _mi_divide_up(info_slices*MI_SEGMENT_SLICE_SIZE, MI_COMMIT_SIZE);
      mi_commit_mask_t commit_needed_mask;
      mi_commit_mask_create(0, commit_needed, &commit_needed_mask);
      mi_assert_internal(!mi_commit_mask_any_set(&segment->decommit_mask, &commit_needed_mask));
      #endif
    }    
    else {
      mi_assert_internal(mi_commit_mask_is_empty(&decommit_mask));
      segment->decommit_expire = 0;
      mi_commit_mask_create_empty( &segment->decommit_mask );
    }
  }
  

  // initialize segment info
  segment->segment_slices = segment_slices;
  segment->segment_info_slices = info_slices;
  segment->thread_id = _mi_thread_id();
  segment->cookie = _mi_ptr_cookie(segment);
  segment->slice_entries = slice_entries;
  segment->kind = (required == 0 ? MI_SEGMENT_NORMAL : MI_SEGMENT_HUGE);

  // memset(segment->slices, 0, sizeof(mi_slice_t)*(info_slices+1));
  _mi_stat_increase(&tld->stats->page_committed, mi_segment_info_size(segment));

  // set up guard pages
  size_t guard_slices = 0;
  if (MI_SECURE>0) {
    // in secure mode, we set up a protected page in between the segment info
    // and the page data
    size_t os_pagesize = _mi_os_page_size();    
    mi_assert_internal(mi_segment_info_size(segment) - os_pagesize >= pre_size);
    _mi_os_protect((uint8_t*)segment + mi_segment_info_size(segment) - os_pagesize, os_pagesize);
    uint8_t* end = (uint8_t*)segment + mi_segment_size(segment) - os_pagesize;
    mi_segment_ensure_committed(segment, end, os_pagesize, tld->stats);
    _mi_os_protect(end, os_pagesize);
    if (slice_entries == segment_slices) segment->slice_entries--; // don't use the last slice :-(
    guard_slices = 1;
  }

  // reserve first slices for segment info
  mi_page_t* page0 = mi_segment_span_allocate(segment, 0, info_slices, tld);
  mi_assert_internal(page0!=NULL); if (page0==NULL) return NULL; // cannot fail as we always commit in advance  
  mi_assert_internal(segment->used == 1);
  segment->used = 0; // don't count our internal slices towards usage
  
  // initialize initial free pages
  if (segment->kind == MI_SEGMENT_NORMAL) { // not a huge page
    mi_assert_internal(huge_page==NULL);
    mi_segment_span_free(segment, info_slices, segment->slice_entries - info_slices, tld);
  }
  else {
    mi_assert_internal(huge_page!=NULL);
    *huge_page = mi_segment_span_allocate(segment, info_slices, segment_slices - info_slices - guard_slices, tld);
    mi_assert_internal(*huge_page != NULL); // cannot fail as we commit in advance 
  }

  mi_assert_expensive(mi_segment_is_valid(segment,tld));
  return segment;
}


// Allocate a segment from the OS aligned to `MI_SEGMENT_SIZE` .
static mi_segment_t* mi_segment_alloc(size_t required, mi_segments_tld_t* tld, mi_os_tld_t* os_tld, mi_page_t** huge_page) {
  return mi_segment_init(NULL, required, tld, os_tld, huge_page);
}


static void mi_segment_free(mi_segment_t* segment, bool force, mi_segments_tld_t* tld) {
  mi_assert_internal(segment != NULL);
  mi_assert_internal(segment->next == NULL);
  mi_assert_internal(segment->used == 0);

  // Remove the free pages
  mi_slice_t* slice = &segment->slices[0];
  const mi_slice_t* end = mi_segment_slices_end(segment);
  size_t page_count = 0;
  while (slice < end) {
    mi_assert_internal(slice->slice_count > 0);
    mi_assert_internal(slice->slice_offset == 0);
    mi_assert_internal(mi_slice_index(slice)==0 || slice->xblock_size == 0); // no more used pages ..
    if (slice->xblock_size == 0 && segment->kind != MI_SEGMENT_HUGE) {
      mi_segment_span_remove_from_queue(slice, tld);
    }
    page_count++;
    slice = slice + slice->slice_count;
  }
  mi_assert_internal(page_count == 2); // first page is allocated by the segment itself

  // stats
  _mi_stat_decrease(&tld->stats->page_committed, mi_segment_info_size(segment));

  if (!force && mi_segment_cache_push(segment, tld)) {
    // it is put in our cache
  }
  else {
    // otherwise return it to the OS
    mi_segment_os_free(segment,  tld);
  }
}


/* -----------------------------------------------------------
   Page Free
----------------------------------------------------------- */

static void mi_segment_abandon(mi_segment_t* segment, mi_segments_tld_t* tld);

// note: can be called on abandoned pages
static mi_slice_t* mi_segment_page_clear(mi_page_t* page, mi_segments_tld_t* tld) {
  mi_assert_internal(page->xblock_size > 0);
  mi_assert_internal(mi_page_all_free(page));
  mi_segment_t* segment = _mi_ptr_segment(page);
  mi_assert_internal(segment->used > 0);
  
  size_t inuse = page->capacity * mi_page_block_size(page);
  _mi_stat_decrease(&tld->stats->page_committed, inuse);
  _mi_stat_decrease(&tld->stats->pages, 1);

  // reset the page memory to reduce memory pressure?
  if (!segment->mem_is_pinned && !page->is_reset && mi_option_is_enabled(mi_option_page_reset)) {
    size_t psize;
    uint8_t* start = _mi_page_start(segment, page, &psize);
    page->is_reset = true;
    _mi_os_reset(start, psize, tld->stats);
  }

  // zero the page data, but not the segment fields
  page->is_zero_init = false;
  ptrdiff_t ofs = offsetof(mi_page_t, capacity);
  memset((uint8_t*)page + ofs, 0, sizeof(*page) - ofs);
  page->xblock_size = 1;

  // and free it
  mi_slice_t* slice = mi_segment_span_free_coalesce(mi_page_to_slice(page), tld);  
  segment->used--;
  // cannot assert segment valid as it is called during reclaim
  // mi_assert_expensive(mi_segment_is_valid(segment, tld));
  return slice;
}

void _mi_segment_page_free(mi_page_t* page, bool force, mi_segments_tld_t* tld)
{
  mi_assert(page != NULL);

  mi_segment_t* segment = _mi_page_segment(page);
  mi_assert_expensive(mi_segment_is_valid(segment,tld));

  // mark it as free now
  mi_segment_page_clear(page, tld);
  mi_assert_expensive(mi_segment_is_valid(segment, tld));

  if (segment->used == 0) {
    // no more used pages; remove from the free list and free the segment
    mi_segment_free(segment, force, tld);
  }
  else if (segment->used == segment->abandoned) {
    // only abandoned pages; remove from free list and abandon
    mi_segment_abandon(segment,tld);
  }
}


/* -----------------------------------------------------------
Abandonment

When threads terminate, they can leave segments with
live blocks (reached through other threads). Such segments
are "abandoned" and will be reclaimed by other threads to
reuse their pages and/or free them eventually

We maintain a global list of abandoned segments that are
reclaimed on demand. Since this is shared among threads
the implementation needs to avoid the A-B-A problem on
popping abandoned segments: <https://en.wikipedia.org/wiki/ABA_problem>
We use tagged pointers to avoid accidentially identifying
reused segments, much like stamped references in Java.
Secondly, we maintain a reader counter to avoid resetting
or decommitting segments that have a pending read operation.

Note: the current implementation is one possible design;
another way might be to keep track of abandoned segments
in the regions. This would have the advantage of keeping
all concurrent code in one place and not needing to deal
with ABA issues. The drawback is that it is unclear how to
scan abandoned segments efficiently in that case as they
would be spread among all other segments in the regions.
----------------------------------------------------------- */

// Use the bottom 20-bits (on 64-bit) of the aligned segment pointers
// to put in a tag that increments on update to avoid the A-B-A problem.
#define MI_TAGGED_MASK   MI_SEGMENT_MASK
typedef uintptr_t        mi_tagged_segment_t;

static mi_segment_t* mi_tagged_segment_ptr(mi_tagged_segment_t ts) {
  return (mi_segment_t*)(ts & ~MI_TAGGED_MASK);
}

static mi_tagged_segment_t mi_tagged_segment(mi_segment_t* segment, mi_tagged_segment_t ts) {
  mi_assert_internal(((uintptr_t)segment & MI_TAGGED_MASK) == 0);
  uintptr_t tag = ((ts & MI_TAGGED_MASK) + 1) & MI_TAGGED_MASK;
  return ((uintptr_t)segment | tag);
}

// This is a list of visited abandoned pages that were full at the time.
// this list migrates to `abandoned` when that becomes NULL. The use of
// this list reduces contention and the rate at which segments are visited.
static mi_decl_cache_align _Atomic(mi_segment_t*)       abandoned_visited; // = NULL

// The abandoned page list (tagged as it supports pop)
static mi_decl_cache_align _Atomic(mi_tagged_segment_t) abandoned;         // = NULL

// Maintain these for debug purposes (these counts may be a bit off)
static mi_decl_cache_align _Atomic(size_t)           abandoned_count; 
static mi_decl_cache_align _Atomic(size_t)           abandoned_visited_count;

// We also maintain a count of current readers of the abandoned list
// in order to prevent resetting/decommitting segment memory if it might
// still be read.
static mi_decl_cache_align _Atomic(size_t)           abandoned_readers; // = 0

// Push on the visited list
static void mi_abandoned_visited_push(mi_segment_t* segment) {
  mi_assert_internal(segment->thread_id == 0);
  mi_assert_internal(mi_atomic_load_ptr_relaxed(mi_segment_t,&segment->abandoned_next) == NULL);
  mi_assert_internal(segment->next == NULL);
  mi_assert_internal(segment->used > 0);
  mi_segment_t* anext = mi_atomic_load_ptr_relaxed(mi_segment_t, &abandoned_visited);
  do {
    mi_atomic_store_ptr_release(mi_segment_t, &segment->abandoned_next, anext);
  } while (!mi_atomic_cas_ptr_weak_release(mi_segment_t, &abandoned_visited, &anext, segment));
  mi_atomic_increment_relaxed(&abandoned_visited_count);
}

// Move the visited list to the abandoned list.
static bool mi_abandoned_visited_revisit(void)
{
  // quick check if the visited list is empty
  if (mi_atomic_load_ptr_relaxed(mi_segment_t, &abandoned_visited) == NULL) return false;

  // grab the whole visited list
  mi_segment_t* first = mi_atomic_exchange_ptr_acq_rel(mi_segment_t, &abandoned_visited, NULL);
  if (first == NULL) return false;

  // first try to swap directly if the abandoned list happens to be NULL
  mi_tagged_segment_t afirst;
  mi_tagged_segment_t ts = mi_atomic_load_relaxed(&abandoned);
  if (mi_tagged_segment_ptr(ts)==NULL) {
    size_t count = mi_atomic_load_relaxed(&abandoned_visited_count);
    afirst = mi_tagged_segment(first, ts);
    if (mi_atomic_cas_strong_acq_rel(&abandoned, &ts, afirst)) {
      mi_atomic_add_relaxed(&abandoned_count, count);
      mi_atomic_sub_relaxed(&abandoned_visited_count, count);
      return true;
    }
  }

  // find the last element of the visited list: O(n)
  mi_segment_t* last = first;
  mi_segment_t* next;
  while ((next = mi_atomic_load_ptr_relaxed(mi_segment_t, &last->abandoned_next)) != NULL) {
    last = next;
  }

  // and atomically prepend to the abandoned list
  // (no need to increase the readers as we don't access the abandoned segments)
  mi_tagged_segment_t anext = mi_atomic_load_relaxed(&abandoned);
  size_t count;
  do {
    count = mi_atomic_load_relaxed(&abandoned_visited_count);
    mi_atomic_store_ptr_release(mi_segment_t, &last->abandoned_next, mi_tagged_segment_ptr(anext));
    afirst = mi_tagged_segment(first, anext);
  } while (!mi_atomic_cas_weak_release(&abandoned, &anext, afirst));
  mi_atomic_add_relaxed(&abandoned_count, count);
  mi_atomic_sub_relaxed(&abandoned_visited_count, count);
  return true;
}

// Push on the abandoned list.
static void mi_abandoned_push(mi_segment_t* segment) {
  mi_assert_internal(segment->thread_id == 0);
  mi_assert_internal(mi_atomic_load_ptr_relaxed(mi_segment_t, &segment->abandoned_next) == NULL);
  mi_assert_internal(segment->next == NULL);
  mi_assert_internal(segment->used > 0);
  mi_tagged_segment_t next;
  mi_tagged_segment_t ts = mi_atomic_load_relaxed(&abandoned);
  do {
    mi_atomic_store_ptr_release(mi_segment_t, &segment->abandoned_next, mi_tagged_segment_ptr(ts));
    next = mi_tagged_segment(segment, ts);
  } while (!mi_atomic_cas_weak_release(&abandoned, &ts, next));
  mi_atomic_increment_relaxed(&abandoned_count);
}

// Wait until there are no more pending reads on segments that used to be in the abandoned list
// called for example from `arena.c` before decommitting
void _mi_abandoned_await_readers(void) {
  size_t n;
  do {
    n = mi_atomic_load_acquire(&abandoned_readers);
    if (n != 0) mi_atomic_yield();
  } while (n != 0);
}

// Pop from the abandoned list
static mi_segment_t* mi_abandoned_pop(void) {
  mi_segment_t* segment;
  // Check efficiently if it is empty (or if the visited list needs to be moved)
  mi_tagged_segment_t ts = mi_atomic_load_relaxed(&abandoned);
  segment = mi_tagged_segment_ptr(ts);
  if (mi_likely(segment == NULL)) {
    if (mi_likely(!mi_abandoned_visited_revisit())) { // try to swap in the visited list on NULL
      return NULL;
    }
  }

  // Do a pop. We use a reader count to prevent
  // a segment to be decommitted while a read is still pending,
  // and a tagged pointer to prevent A-B-A link corruption.
  // (this is called from `region.c:_mi_mem_free` for example)
  mi_atomic_increment_relaxed(&abandoned_readers);  // ensure no segment gets decommitted
  mi_tagged_segment_t next = 0;
  ts = mi_atomic_load_acquire(&abandoned);
  do {
    segment = mi_tagged_segment_ptr(ts);
    if (segment != NULL) {
      mi_segment_t* anext = mi_atomic_load_ptr_relaxed(mi_segment_t, &segment->abandoned_next);
      next = mi_tagged_segment(anext, ts); // note: reads the segment's `abandoned_next` field so should not be decommitted
    }
  } while (segment != NULL && !mi_atomic_cas_weak_acq_rel(&abandoned, &ts, next));
  mi_atomic_decrement_relaxed(&abandoned_readers);  // release reader lock
  if (segment != NULL) {
    mi_atomic_store_ptr_release(mi_segment_t, &segment->abandoned_next, NULL);
    mi_atomic_decrement_relaxed(&abandoned_count);
  }
  return segment;
}

/* -----------------------------------------------------------
   Abandon segment/page
----------------------------------------------------------- */

static void mi_segment_abandon(mi_segment_t* segment, mi_segments_tld_t* tld) {
  mi_assert_internal(segment->used == segment->abandoned);
  mi_assert_internal(segment->used > 0);
  mi_assert_internal(mi_atomic_load_ptr_relaxed(mi_segment_t, &segment->abandoned_next) == NULL);
  mi_assert_internal(segment->abandoned_visits == 0);
  mi_assert_expensive(mi_segment_is_valid(segment,tld));
  
  // remove the free pages from the free page queues
  mi_slice_t* slice = &segment->slices[0];
  const mi_slice_t* end = mi_segment_slices_end(segment);
  while (slice < end) {
    mi_assert_internal(slice->slice_count > 0);
    mi_assert_internal(slice->slice_offset == 0);
    if (slice->xblock_size == 0) { // a free page
      mi_segment_span_remove_from_queue(slice,tld);
      slice->xblock_size = 0; // but keep it free
    }
    slice = slice + slice->slice_count;
  }

  // perform delayed decommits
  mi_segment_delayed_decommit(segment, mi_option_is_enabled(mi_option_abandoned_page_reset) /* force? */, tld->stats);    
  
  // all pages in the segment are abandoned; add it to the abandoned list
  _mi_stat_increase(&tld->stats->segments_abandoned, 1);
  mi_segments_track_size(-((long)mi_segment_size(segment)), tld);
  segment->thread_id = 0;
  mi_atomic_store_ptr_release(mi_segment_t, &segment->abandoned_next, NULL);
  segment->abandoned_visits = 1;   // from 0 to 1 to signify it is abandoned
  mi_abandoned_push(segment);
}

void _mi_segment_page_abandon(mi_page_t* page, mi_segments_tld_t* tld) {
  mi_assert(page != NULL);
  mi_assert_internal(mi_page_thread_free_flag(page)==MI_NEVER_DELAYED_FREE);
  mi_assert_internal(mi_page_heap(page) == NULL);
  mi_segment_t* segment = _mi_page_segment(page);

  mi_assert_expensive(mi_segment_is_valid(segment,tld));
  segment->abandoned++;  

  _mi_stat_increase(&tld->stats->pages_abandoned, 1);
  mi_assert_internal(segment->abandoned <= segment->used);
  if (segment->used == segment->abandoned) {
    // all pages are abandoned, abandon the entire segment
    mi_segment_abandon(segment, tld);
  }
}

/* -----------------------------------------------------------
  Reclaim abandoned pages
----------------------------------------------------------- */

static mi_slice_t* mi_slices_start_iterate(mi_segment_t* segment, const mi_slice_t** end) {
  mi_slice_t* slice = &segment->slices[0];
  *end = mi_segment_slices_end(segment);
  mi_assert_internal(slice->slice_count>0 && slice->xblock_size>0); // segment allocated page
  slice = slice + slice->slice_count; // skip the first segment allocated page
  return slice;
}

// Possibly free pages and check if free space is available
static bool mi_segment_check_free(mi_segment_t* segment, size_t slices_needed, size_t block_size, mi_segments_tld_t* tld) 
{
  mi_assert_internal(block_size < MI_HUGE_BLOCK_SIZE);
  mi_assert_internal(mi_segment_is_abandoned(segment));
  bool has_page = false;
  
  // for all slices
  const mi_slice_t* end;
  mi_slice_t* slice = mi_slices_start_iterate(segment, &end);
  while (slice < end) {
    mi_assert_internal(slice->slice_count > 0);
    mi_assert_internal(slice->slice_offset == 0);
    if (mi_slice_is_used(slice)) { // used page
      // ensure used count is up to date and collect potential concurrent frees
      mi_page_t* const page = mi_slice_to_page(slice);
      _mi_page_free_collect(page, false);
      if (mi_page_all_free(page)) {
        // if this page is all free now, free it without adding to any queues (yet) 
        mi_assert_internal(page->next == NULL && page->prev==NULL);
        _mi_stat_decrease(&tld->stats->pages_abandoned, 1);
        segment->abandoned--;
        slice = mi_segment_page_clear(page, tld); // re-assign slice due to coalesce!
        mi_assert_internal(!mi_slice_is_used(slice));
        if (slice->slice_count >= slices_needed) {
          has_page = true;
        }
      }
      else {
        if (page->xblock_size == block_size && mi_page_has_any_available(page)) {
          // a page has available free blocks of the right size
          has_page = true;
        }
      }      
    }
    else {
      // empty span
      if (slice->slice_count >= slices_needed) {
        has_page = true;
      }
    }
    slice = slice + slice->slice_count;
  }
  return has_page;
}

// Reclaim an abandoned segment; returns NULL if the segment was freed
// set `right_page_reclaimed` to `true` if it reclaimed a page of the right `block_size` that was not full.
static mi_segment_t* mi_segment_reclaim(mi_segment_t* segment, mi_heap_t* heap, size_t requested_block_size, bool* right_page_reclaimed, mi_segments_tld_t* tld) {
  mi_assert_internal(mi_atomic_load_ptr_relaxed(mi_segment_t, &segment->abandoned_next) == NULL);
  mi_assert_expensive(mi_segment_is_valid(segment, tld));
  if (right_page_reclaimed != NULL) { *right_page_reclaimed = false; }

  segment->thread_id = _mi_thread_id();
  segment->abandoned_visits = 0;
  mi_segments_track_size((long)mi_segment_size(segment), tld);
  mi_assert_internal(segment->next == NULL);
  _mi_stat_decrease(&tld->stats->segments_abandoned, 1);
  
  // for all slices
  const mi_slice_t* end;
  mi_slice_t* slice = mi_slices_start_iterate(segment, &end);
  while (slice < end) {
    mi_assert_internal(slice->slice_count > 0);
    mi_assert_internal(slice->slice_offset == 0);
    if (mi_slice_is_used(slice)) {
      // in use: reclaim the page in our heap
      mi_page_t* page = mi_slice_to_page(slice);
      mi_assert_internal(!page->is_reset);
      mi_assert_internal(page->is_committed);
      mi_assert_internal(mi_page_thread_free_flag(page)==MI_NEVER_DELAYED_FREE);
      mi_assert_internal(mi_page_heap(page) == NULL);
      mi_assert_internal(page->next == NULL && page->prev==NULL);
      _mi_stat_decrease(&tld->stats->pages_abandoned, 1);
      segment->abandoned--;
      // set the heap again and allow delayed free again
      mi_page_set_heap(page, heap);
      _mi_page_use_delayed_free(page, MI_USE_DELAYED_FREE, true); // override never (after heap is set)
      _mi_page_free_collect(page, false); // ensure used count is up to date
      if (mi_page_all_free(page)) {
        // if everything free by now, free the page
        slice = mi_segment_page_clear(page, tld);   // set slice again due to coalesceing
      }
      else {
        // otherwise reclaim it into the heap
        _mi_page_reclaim(heap, page);
        if (requested_block_size == page->xblock_size && mi_page_has_any_available(page)) {
          if (right_page_reclaimed != NULL) { *right_page_reclaimed = true; }
        }
      }
    }
    else {
      // the span is free, add it to our page queues
      slice = mi_segment_span_free_coalesce(slice, tld); // set slice again due to coalesceing
    }
    mi_assert_internal(slice->slice_count>0 && slice->slice_offset==0);
    slice = slice + slice->slice_count;
  }

  mi_assert(segment->abandoned == 0);
  if (segment->used == 0) {  // due to page_clear
    mi_assert_internal(right_page_reclaimed == NULL || !(*right_page_reclaimed));
    mi_segment_free(segment, false, tld);
    return NULL;
  }
  else {
    return segment;
  }
}


void _mi_abandoned_reclaim_all(mi_heap_t* heap, mi_segments_tld_t* tld) {
  mi_segment_t* segment;
  while ((segment = mi_abandoned_pop()) != NULL) {
    mi_segment_reclaim(segment, heap, 0, NULL, tld);
  }
}

static mi_segment_t* mi_segment_try_reclaim(mi_heap_t* heap, size_t needed_slices, size_t block_size, bool* reclaimed, mi_segments_tld_t* tld)
{
  *reclaimed = false;
  mi_segment_t* segment;
  int max_tries = 8;     // limit the work to bound allocation times
  while ((max_tries-- > 0) && ((segment = mi_abandoned_pop()) != NULL)) {
    segment->abandoned_visits++;
    bool has_page = mi_segment_check_free(segment,needed_slices,block_size,tld); // try to free up pages (due to concurrent frees)
    if (segment->used == 0) {
      // free the segment (by forced reclaim) to make it available to other threads.
      // note1: we prefer to free a segment as that might lead to reclaiming another
      // segment that is still partially used.
      // note2: we could in principle optimize this by skipping reclaim and directly
      // freeing but that would violate some invariants temporarily)
      mi_segment_reclaim(segment, heap, 0, NULL, tld);
    }
    else if (has_page) {
      // found a large enough free span, or a page of the right block_size with free space 
      // we return the result of reclaim (which is usually `segment`) as it might free
      // the segment due to concurrent frees (in which case `NULL` is returned).
      return mi_segment_reclaim(segment, heap, block_size, reclaimed, tld);
    }
    else if (segment->abandoned_visits > 3) {  
      // always reclaim on 3rd visit to limit the abandoned queue length.
      mi_segment_reclaim(segment, heap, 0, NULL, tld);
    }
    else {
      // otherwise, push on the visited list so it gets not looked at too quickly again
      mi_segment_delayed_decommit(segment, false, tld->stats); // decommit if needed
      mi_abandoned_visited_push(segment);
    }
  }
  return NULL;
}


/* -----------------------------------------------------------
   Reclaim or allocate
----------------------------------------------------------- */

static mi_segment_t* mi_segment_reclaim_or_alloc(mi_heap_t* heap, size_t needed_slices, size_t block_size, mi_segments_tld_t* tld, mi_os_tld_t* os_tld) 
{
  mi_assert_internal(block_size < MI_HUGE_BLOCK_SIZE);
  mi_assert_internal(block_size <= MI_LARGE_OBJ_SIZE_MAX);
  // 1. try to get a segment from our cache
  mi_segment_t* segment = mi_segment_cache_pop(MI_SEGMENT_SIZE, tld);
  if (segment != NULL) {
    mi_segment_init(segment, 0, tld, os_tld, NULL);
    return segment;
  }
  // 2. try to reclaim an abandoned segment
  bool reclaimed;
  segment = mi_segment_try_reclaim(heap, needed_slices, block_size, &reclaimed, tld);
  if (reclaimed) {
    // reclaimed the right page right into the heap
    mi_assert_internal(segment != NULL);
    return NULL; // pretend out-of-memory as the page will be in the page queue of the heap with available blocks
  }
  else if (segment != NULL) {
    // reclaimed a segment with a large enough empty span in it
    return segment;
  }
  // 3. otherwise allocate a fresh segment
  return mi_segment_alloc(0, tld, os_tld, NULL);  
}


/* -----------------------------------------------------------
   Page allocation
----------------------------------------------------------- */

static mi_page_t* mi_segments_page_alloc(mi_heap_t* heap, mi_page_kind_t page_kind, size_t required, size_t block_size, mi_segments_tld_t* tld, mi_os_tld_t* os_tld)
{
  mi_assert_internal(required <= MI_LARGE_OBJ_SIZE_MAX && page_kind <= MI_PAGE_LARGE);

  // find a free page
  size_t page_size = _mi_align_up(required, (required > MI_MEDIUM_PAGE_SIZE ? MI_MEDIUM_PAGE_SIZE : MI_SEGMENT_SLICE_SIZE));
  size_t slices_needed = page_size / MI_SEGMENT_SLICE_SIZE;
  mi_assert_internal(slices_needed * MI_SEGMENT_SLICE_SIZE == page_size);
  mi_page_t* page = mi_segments_page_find_and_allocate(slices_needed, tld); //(required <= MI_SMALL_SIZE_MAX ? 0 : slices_needed), tld);
  if (page==NULL) {
    // no free page, allocate a new segment and try again
    if (mi_segment_reclaim_or_alloc(heap, slices_needed, block_size, tld, os_tld) == NULL) {
      // OOM or reclaimed a good page in the heap
      return NULL;  
    }
    else {
      // otherwise try again
      return mi_segments_page_alloc(heap, page_kind, required, block_size, tld, os_tld);
    }
  }
  mi_assert_internal(page != NULL && page->slice_count*MI_SEGMENT_SLICE_SIZE == page_size);
  mi_assert_internal(_mi_ptr_segment(page)->thread_id == _mi_thread_id());
  mi_segment_delayed_decommit(_mi_ptr_segment(page), false, tld->stats);
  return page;
}



/* -----------------------------------------------------------
   Huge page allocation
----------------------------------------------------------- */

static mi_page_t* mi_segment_huge_page_alloc(size_t size, mi_segments_tld_t* tld, mi_os_tld_t* os_tld)
{
  mi_page_t* page = NULL;
  mi_segment_t* segment = mi_segment_alloc(size,tld,os_tld,&page);
  if (segment == NULL || page==NULL) return NULL;
  mi_assert_internal(segment->used==1);
  mi_assert_internal(mi_page_block_size(page) >= size);  
  segment->thread_id = 0; // huge segments are immediately abandoned
  return page;
}

// free huge block from another thread
void _mi_segment_huge_page_free(mi_segment_t* segment, mi_page_t* page, mi_block_t* block) {
  // huge page segments are always abandoned and can be freed immediately by any thread
  mi_assert_internal(segment->kind==MI_SEGMENT_HUGE);
  mi_assert_internal(segment == _mi_page_segment(page));
  mi_assert_internal(mi_atomic_load_relaxed(&segment->thread_id)==0);

  // claim it and free
  mi_heap_t* heap = mi_heap_get_default(); // issue #221; don't use the internal get_default_heap as we need to ensure the thread is initialized.
  // paranoia: if this it the last reference, the cas should always succeed
  size_t expected_tid = 0;
  if (mi_atomic_cas_strong_acq_rel(&segment->thread_id, &expected_tid, heap->thread_id)) {
    mi_block_set_next(page, block, page->free);
    page->free = block;
    page->used--;
    page->is_zero = false;
    mi_assert(page->used == 0);
    mi_tld_t* tld = heap->tld;
    _mi_segment_page_free(page, true, &tld->segments);
  }
#if (MI_DEBUG!=0)
  else {
    mi_assert_internal(false);
  }
#endif
}

/* -----------------------------------------------------------
   Page allocation and free
----------------------------------------------------------- */
mi_page_t* _mi_segment_page_alloc(mi_heap_t* heap, size_t block_size, mi_segments_tld_t* tld, mi_os_tld_t* os_tld) {
  mi_page_t* page;
  if (block_size <= MI_SMALL_OBJ_SIZE_MAX) {
    page = mi_segments_page_alloc(heap,MI_PAGE_SMALL,block_size,block_size,tld,os_tld);
  }
  else if (block_size <= MI_MEDIUM_OBJ_SIZE_MAX) {
    page = mi_segments_page_alloc(heap,MI_PAGE_MEDIUM,MI_MEDIUM_PAGE_SIZE,block_size,tld, os_tld);
  }
  else if (block_size <= MI_LARGE_OBJ_SIZE_MAX) {
    page = mi_segments_page_alloc(heap,MI_PAGE_LARGE,block_size,block_size,tld, os_tld);
  }
  else {
    page = mi_segment_huge_page_alloc(block_size,tld,os_tld);
  }
  mi_assert_expensive(page == NULL || mi_segment_is_valid(_mi_page_segment(page),tld));
  return page;
}

<|MERGE_RESOLUTION|>--- conflicted
+++ resolved
@@ -151,63 +151,6 @@
   and there is an abandoned segment list whose segments can
   be reclaimed by still running threads, much like work-stealing.
 -------------------------------------------------------------------------------- */
-
-// -------------------------------------------------------------------
-// commit mask
-// -------------------------------------------------------------------
-
-static mi_commit_mask_t mi_commit_mask_create(uintptr_t bitidx, uintptr_t bitcount) {
-  mi_assert_internal(bitidx < MI_COMMIT_MASK_BITS);
-  mi_assert_internal((bitidx + bitcount) <= MI_COMMIT_MASK_BITS);
-  if (bitcount == MI_COMMIT_MASK_BITS) {
-    mi_assert_internal(bitidx==0);
-    return mi_commit_mask_full();
-  }
-  else if (bitcount == 0) {
-    return mi_commit_mask_empty();
-  }
-  else {
-    return (((uintptr_t)1 << bitcount) - 1) << bitidx;
-  }
-}
-
-
-static bool mi_commit_mask_all_set(mi_commit_mask_t commit, mi_commit_mask_t mask) {
-  return ((commit & mask) == mask);
-}
-
-static bool mi_commit_mask_any_set(mi_commit_mask_t commit, mi_commit_mask_t mask) {
-  return ((commit & mask) != 0);
-}
-
-mi_decl_nodiscard static mi_commit_mask_t mi_commit_mask_intersect(mi_commit_mask_t commit, mi_commit_mask_t mask) {
-  return (commit & mask);
-}
-
-static void mi_commit_mask_clear(mi_commit_mask_t* commit, mi_commit_mask_t mask) {
-  *commit = (*commit) & (~mask);
-}
-
-static void mi_commit_mask_set(mi_commit_mask_t* commit, mi_commit_mask_t mask) {
-  *commit = (*commit) | mask;
-}
-
-size_t _mi_commit_mask_committed_size(mi_commit_mask_t mask, size_t total) {
-  if (mi_commit_mask_is_full(mask)) {
-    return total;
-  }
-  else if (mi_commit_mask_is_empty(mask)) {
-    return 0;
-  }
-  else {
-    size_t count = 0;
-    for (; mask != 0; mask >>= 1) {  // todo: use popcount
-      if ((mask&1)!=0) count++;
-    }
-    return (total/MI_COMMIT_MASK_BITS)*count;
-  }
-}
-
 
 
 /* -----------------------------------------------------------
@@ -443,13 +386,8 @@
   
   // _mi_os_free(segment, mi_segment_size(segment), /*segment->memid,*/ tld->stats);
   const size_t size = mi_segment_size(segment);
-<<<<<<< HEAD
   if (size != MI_SEGMENT_SIZE || !_mi_segment_cache_push(segment, size, segment->memid, &segment->commit_mask, &segment->decommit_mask, segment->mem_is_large, segment->mem_is_pinned, tld->os)) {
     const size_t csize = _mi_commit_mask_committed_size(&segment->commit_mask, size);
-=======
-  if (size != MI_SEGMENT_SIZE || !_mi_segment_cache_push(segment, size, segment->memid, segment->commit_mask, segment->decommit_mask, segment->mem_is_large, segment->mem_is_pinned, tld->os)) {
-    const size_t csize = _mi_commit_mask_committed_size(segment->commit_mask, size);
->>>>>>> b72065f0
     if (csize > 0 && !segment->mem_is_pinned) _mi_stat_decrease(&_mi_stats_main.committed, csize);
     _mi_abandoned_await_readers();  // wait until safe to free
     _mi_arena_free(segment, mi_segment_size(segment), segment->memid, segment->mem_is_pinned /* pretend not committed to not double count decommits */, tld->os);
@@ -555,13 +493,8 @@
   mi_assert_internal(bitidx < MI_COMMIT_MASK_BITS);
   
   size_t bitcount = *full_size / MI_COMMIT_SIZE; // can be 0
-<<<<<<< HEAD
   if (bitidx + bitcount > MI_COMMIT_MASK_BITS) {
-    _mi_warning_message("commit mask overflow: %zu %zu %zu %zu 0x%p %zu\n", bitidx, bitcount, start, end, p, size);
-=======
-  if (bitidx + bitcount > MI_INTPTR_SIZE*8) {
     _mi_warning_message("commit mask overflow: idx=%zu count=%zu start=%zx end=%zx p=0x%p size=%zu fullsize=%zu\n", bitidx, bitcount, start, end, p, size, *full_size);
->>>>>>> b72065f0
   }
   mi_assert_internal((bitidx + bitcount) <= MI_COMMIT_MASK_BITS);
   mi_commit_mask_create(bitidx, bitcount, cm);
@@ -584,20 +517,14 @@
 
   if (commit && !mi_commit_mask_all_set(&segment->commit_mask, &mask)) {
     bool is_zero = false;
-<<<<<<< HEAD
     mi_commit_mask_t cmask;
     mi_commit_mask_create_intersect(&segment->commit_mask, &mask, &cmask);
     _mi_stat_decrease(&_mi_stats_main.committed, _mi_commit_mask_committed_size(&cmask, MI_SEGMENT_SIZE)); // adjust for overlap
-=======
-    mi_commit_mask_t cmask = mi_commit_mask_intersect(segment->commit_mask, mask);
-    _mi_stat_decrease(&_mi_stats_main.committed, _mi_commit_mask_committed_size(cmask, MI_SEGMENT_SIZE)); // adjust for overlap
->>>>>>> b72065f0
     if (!_mi_os_commit(start,full_size,&is_zero,stats)) return false;    
     mi_commit_mask_set(&segment->commit_mask, &mask);     
   }
   else if (!commit && mi_commit_mask_any_set(&segment->commit_mask, &mask)) {
     mi_assert_internal((void*)start != (void*)segment);
-<<<<<<< HEAD
     //mi_assert_internal(mi_commit_mask_all_set(&segment->commit_mask, &mask));
 
     mi_commit_mask_t cmask;
@@ -607,12 +534,6 @@
       _mi_os_decommit(start, full_size, stats); // ok if this fails
     } 
     mi_commit_mask_clear(&segment->commit_mask, &mask);
-=======
-    mi_commit_mask_t cmask = mi_commit_mask_intersect(segment->commit_mask, mask);
-    _mi_stat_increase(&_mi_stats_main.committed, full_size - _mi_commit_mask_committed_size(cmask, MI_SEGMENT_SIZE)); // adjust for overlap
-    if (segment->allow_decommit) { _mi_os_decommit(start, full_size, stats); } // ok if this fails
-    mi_commit_mask_clear(&segment->commit_mask, mask);
->>>>>>> b72065f0
   }
   // increase expiration of reusing part of the delayed decommit
   if (commit && mi_commit_mask_any_set(&segment->decommit_mask, &mask)) {
