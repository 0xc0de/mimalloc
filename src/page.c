/*----------------------------------------------------------------------------
Copyright (c) 2018-2020, Microsoft Research, Daan Leijen
This is free software; you can redistribute it and/or modify it under the
terms of the MIT license. A copy of the license can be found in the file
"LICENSE" at the root of this distribution.
-----------------------------------------------------------------------------*/

/* -----------------------------------------------------------
  The core of the allocator. Every segment contains
  pages of a certain block size. The main function
  exported is `mi_malloc_generic`.
----------------------------------------------------------- */

#include "mimalloc.h"
#include "mimalloc-internal.h"
#include "mimalloc-atomic.h"

/* -----------------------------------------------------------
  Definition of page queues for each block size
----------------------------------------------------------- */

#define MI_IN_PAGE_C
#include "page-queue.c"
#undef MI_IN_PAGE_C


/* -----------------------------------------------------------
  Page helpers
----------------------------------------------------------- */

// Index a block in a page
static inline mi_block_t* mi_page_block_at(const mi_page_t* page, void* page_start, size_t block_size, size_t i) {
  MI_UNUSED(page);
  mi_assert_internal(page != NULL);
  mi_assert_internal(i <= page->reserved);
  return (mi_block_t*)((uint8_t*)page_start + (i * block_size));
}

static void mi_page_init(mi_heap_t* heap, mi_page_t* page, size_t size, mi_tld_t* tld);
static void mi_page_extend_free(mi_heap_t* heap, mi_page_t* page, mi_tld_t* tld);

#if (MI_DEBUG>=3)
static size_t mi_page_list_count(mi_page_t* page, mi_block_t* head) {
  size_t count = 0;
  while (head != NULL) {
    mi_assert_internal(page == _mi_ptr_page(head));
    count++;
    head = mi_block_next(page, head);
  }
  return count;
}

/*
// Start of the page available memory
static inline uint8_t* mi_page_area(const mi_page_t* page) {
  return _mi_page_start(_mi_page_segment(page), page, NULL);
}
*/

static bool mi_page_list_is_valid(mi_page_t* page, mi_block_t* p) {
  size_t psize;
  uint8_t* page_area = _mi_page_start(_mi_page_segment(page), page, &psize);
  mi_block_t* start = (mi_block_t*)page_area;
  mi_block_t* end   = (mi_block_t*)(page_area + psize);
  while(p != NULL) {
    if (p < start || p >= end) return false;
    p = mi_block_next(page, p);
  }
  return true;
}

static bool mi_page_is_valid_init(mi_page_t* page) {
  mi_assert_internal(page->xblock_size > 0);
  mi_assert_internal(page->used <= page->capacity);
  mi_assert_internal(page->capacity <= page->reserved);

  mi_segment_t* segment = _mi_page_segment(page);
  uint8_t* start = _mi_page_start(segment,page,NULL);
  mi_assert_internal(start == _mi_segment_page_start(segment,page,NULL));
  //const size_t bsize = mi_page_block_size(page);
  //mi_assert_internal(start + page->capacity*page->block_size == page->top);

  mi_assert_internal(mi_page_list_is_valid(page,page->free));
  mi_assert_internal(mi_page_list_is_valid(page,page->local_free));

  #if MI_DEBUG>3 // generally too expensive to check this
  if (page->is_zero) {
    const size_t ubsize = mi_page_usable_block_size(page);
    for(mi_block_t* block = page->free; block != NULL; block = mi_block_next(page,block)) {
      mi_assert_expensive(mi_mem_is_zero(block + 1, ubsize - sizeof(mi_block_t)));
    }
  }
  #endif

  mi_block_t* tfree = mi_page_thread_free(page);
  mi_assert_internal(mi_page_list_is_valid(page, tfree));
  //size_t tfree_count = mi_page_list_count(page, tfree);
  //mi_assert_internal(tfree_count <= page->thread_freed + 1);

  size_t free_count = mi_page_list_count(page, page->free) + mi_page_list_count(page, page->local_free);
  mi_assert_internal(page->used + free_count == page->capacity);

  return true;
}

bool _mi_page_is_valid(mi_page_t* page) {
  mi_assert_internal(mi_page_is_valid_init(page));
  #if MI_SECURE
  mi_assert_internal(page->keys[0] != 0);
  #endif
  if (mi_page_heap(page)!=NULL) {
    mi_segment_t* segment = _mi_page_segment(page);

    mi_assert_internal(!_mi_process_is_initialized || segment->thread_id==0 || segment->thread_id == mi_page_heap(page)->thread_id);
    if (segment->kind != MI_SEGMENT_HUGE) {
      mi_page_queue_t* pq = mi_page_queue_of(page);
      mi_assert_internal(mi_page_queue_contains(pq, page));
      mi_assert_internal(pq->block_size==mi_page_block_size(page) || mi_page_block_size(page) > MI_MEDIUM_OBJ_SIZE_MAX || mi_page_is_in_full(page));
      mi_assert_internal(mi_heap_contains_queue(mi_page_heap(page),pq));
    }
  }
  return true;
}
#endif

void _mi_page_use_delayed_free(mi_page_t* page, mi_delayed_t delay, bool override_never) {
  mi_thread_free_t tfreex;
  mi_delayed_t     old_delay;
  mi_thread_free_t tfree;  
  do {
    tfree = mi_atomic_load_acquire(&page->xthread_free); // note: must acquire as we can break/repeat this loop and not do a CAS;
    tfreex = mi_tf_set_delayed(tfree, delay);
    old_delay = mi_tf_delayed(tfree);
    if (mi_unlikely(old_delay == MI_DELAYED_FREEING)) {
      mi_atomic_yield(); // delay until outstanding MI_DELAYED_FREEING are done.
      // tfree = mi_tf_set_delayed(tfree, MI_NO_DELAYED_FREE); // will cause CAS to busy fail
    }
    else if (delay == old_delay) {
      break; // avoid atomic operation if already equal
    }
    else if (!override_never && old_delay == MI_NEVER_DELAYED_FREE) {
      break; // leave never-delayed flag set
    }
  } while ((old_delay == MI_DELAYED_FREEING) ||
           !mi_atomic_cas_weak_release(&page->xthread_free, &tfree, tfreex));
}

/* -----------------------------------------------------------
  Page collect the `local_free` and `thread_free` lists
----------------------------------------------------------- */

// Collect the local `thread_free` list using an atomic exchange.
// Note: The exchange must be done atomically as this is used right after
// moving to the full list in `mi_page_collect_ex` and we need to
// ensure that there was no race where the page became unfull just before the move.
static void _mi_page_thread_free_collect(mi_page_t* page)
{
  mi_block_t* head;
  mi_thread_free_t tfreex;
  mi_thread_free_t tfree = mi_atomic_load_relaxed(&page->xthread_free);
  do {
    head = mi_tf_block(tfree);
    tfreex = mi_tf_set_block(tfree,NULL);
  } while (!mi_atomic_cas_weak_acq_rel(&page->xthread_free, &tfree, tfreex));

  // return if the list is empty
  if (head == NULL) return;

  // find the tail -- also to get a proper count (without data races)
  uint32_t max_count = page->capacity; // cannot collect more than capacity
  uint32_t count = 1;
  mi_block_t* tail = head;
  mi_block_t* next;
  while ((next = mi_block_next(page,tail)) != NULL && count <= max_count) {
    count++;
    tail = next;
  }
  // if `count > max_count` there was a memory corruption (possibly infinite list due to double multi-threaded free)
  if (count > max_count) {
    _mi_error_message(EFAULT, "corrupted thread-free list\n");
    return; // the thread-free items cannot be freed
  }

  // and append the current local free list
  mi_block_set_next(page,tail, page->local_free);
  page->local_free = head;

  // update counts now
  page->used -= count;
}

void _mi_page_free_collect(mi_page_t* page, bool force) {
  mi_assert_internal(page!=NULL);

  // collect the thread free list
  if (force || mi_page_thread_free(page) != NULL) {  // quick test to avoid an atomic operation
    _mi_page_thread_free_collect(page);
  }

  // and the local free list
  if (page->local_free != NULL) {
    if (mi_likely(page->free == NULL)) {
      // usual case
      page->free = page->local_free;
      page->local_free = NULL;
      page->is_zero = false;
    }
    else if (force) {
      // append -- only on shutdown (force) as this is a linear operation
      mi_block_t* tail = page->local_free;
      mi_block_t* next;
      while ((next = mi_block_next(page, tail)) != NULL) {
        tail = next;
      }
      mi_block_set_next(page, tail, page->free);
      page->free = page->local_free;
      page->local_free = NULL;
      page->is_zero = false;
    }
  }

  mi_assert_internal(!force || page->local_free == NULL);
}



/* -----------------------------------------------------------
  Page fresh and retire
----------------------------------------------------------- */

// called from segments when reclaiming abandoned pages
void _mi_page_reclaim(mi_heap_t* heap, mi_page_t* page) {
  mi_assert_expensive(mi_page_is_valid_init(page));

  mi_assert_internal(mi_page_heap(page) == heap);
  mi_assert_internal(mi_page_thread_free_flag(page) != MI_NEVER_DELAYED_FREE);
  mi_assert_internal(_mi_page_segment(page)->kind != MI_SEGMENT_HUGE);
  mi_assert_internal(!page->is_reset);
  // TODO: push on full queue immediately if it is full?
  mi_page_queue_t* pq = mi_page_queue(heap, mi_page_block_size(page));
  mi_page_queue_push(heap, pq, page);
  mi_assert_expensive(_mi_page_is_valid(page));
}

// allocate a fresh page from a segment
static mi_page_t* mi_page_fresh_alloc(mi_heap_t* heap, mi_page_queue_t* pq, size_t block_size) {
  mi_assert_internal(pq==NULL||mi_heap_contains_queue(heap, pq));
  mi_page_t* page = _mi_segment_page_alloc(heap, block_size, &heap->tld->segments, &heap->tld->os);
  if (page == NULL) {
    // this may be out-of-memory, or an abandoned page was reclaimed (and in our queue)
    return NULL;
  }
  mi_assert_internal(pq==NULL || _mi_page_segment(page)->kind != MI_SEGMENT_HUGE);
  mi_page_init(heap, page, block_size, heap->tld);
  mi_heap_stat_increase(heap, pages, 1);
  if (pq!=NULL) mi_page_queue_push(heap, pq, page); // huge pages use pq==NULL
  mi_assert_expensive(_mi_page_is_valid(page));
  return page;
}

// Get a fresh page to use
static mi_page_t* mi_page_fresh(mi_heap_t* heap, mi_page_queue_t* pq) {
  mi_assert_internal(mi_heap_contains_queue(heap, pq));
  mi_page_t* page = mi_page_fresh_alloc(heap, pq, pq->block_size);
  if (page==NULL) return NULL;
  mi_assert_internal(pq->block_size==mi_page_block_size(page));
  mi_assert_internal(pq==mi_page_queue(heap, mi_page_block_size(page)));
  return page;
}

/* -----------------------------------------------------------
   Do any delayed frees
   (put there by other threads if they deallocated in a full page)
----------------------------------------------------------- */
void _mi_heap_delayed_free(mi_heap_t* heap) {
  // take over the list (note: no atomic exchange since it is often NULL)
  mi_block_t* block = mi_atomic_load_ptr_relaxed(mi_block_t, &heap->thread_delayed_free);
  while (block != NULL && !mi_atomic_cas_ptr_weak_acq_rel(mi_block_t, &heap->thread_delayed_free, &block, NULL)) { /* nothing */ };

  // and free them all
  while(block != NULL) {
    mi_block_t* next = mi_block_nextx(heap,block, heap->keys);
    // use internal free instead of regular one to keep stats etc correct
    if (!_mi_free_delayed_block(block)) {
      // we might already start delayed freeing while another thread has not yet
      // reset the delayed_freeing flag; in that case delay it further by reinserting.
      mi_block_t* dfree = mi_atomic_load_ptr_relaxed(mi_block_t, &heap->thread_delayed_free);
      do {
        mi_block_set_nextx(heap, block, dfree, heap->keys);
      } while (!mi_atomic_cas_ptr_weak_release(mi_block_t,&heap->thread_delayed_free, &dfree, block));
    }
    block = next;
  }
}

/* -----------------------------------------------------------
  Unfull, abandon, free and retire
----------------------------------------------------------- */

// Move a page from the full list back to a regular list
void _mi_page_unfull(mi_page_t* page) {
  mi_assert_internal(page != NULL);
  mi_assert_expensive(_mi_page_is_valid(page));
  mi_assert_internal(mi_page_is_in_full(page));
  if (!mi_page_is_in_full(page)) return;

  mi_heap_t* heap = mi_page_heap(page);
  mi_page_queue_t* pqfull = &heap->pages[MI_BIN_FULL];
  mi_page_set_in_full(page, false); // to get the right queue
  mi_page_queue_t* pq = mi_heap_page_queue_of(heap, page);
  mi_page_set_in_full(page, true);
  mi_page_queue_enqueue_from(pq, pqfull, page);
}

static void mi_page_to_full(mi_page_t* page, mi_page_queue_t* pq) {
  mi_assert_internal(pq == mi_page_queue_of(page));
  mi_assert_internal(!mi_page_immediate_available(page));
  mi_assert_internal(!mi_page_is_in_full(page));

  if (mi_page_is_in_full(page)) return;
  mi_page_queue_enqueue_from(&mi_page_heap(page)->pages[MI_BIN_FULL], pq, page);
  _mi_page_free_collect(page,false);  // try to collect right away in case another thread freed just before MI_USE_DELAYED_FREE was set
}


// Abandon a page with used blocks at the end of a thread.
// Note: only call if it is ensured that no references exist from
// the `page->heap->thread_delayed_free` into this page.
// Currently only called through `mi_heap_collect_ex` which ensures this.
void _mi_page_abandon(mi_page_t* page, mi_page_queue_t* pq) {
  mi_assert_internal(page != NULL);
  mi_assert_expensive(_mi_page_is_valid(page));
  mi_assert_internal(pq == mi_page_queue_of(page));
  mi_assert_internal(mi_page_heap(page) != NULL);

  mi_heap_t* pheap = mi_page_heap(page);

  // remove from our page list
  mi_segments_tld_t* segments_tld = &pheap->tld->segments;
  mi_page_queue_remove(pq, page);

  // page is no longer associated with our heap
  mi_assert_internal(mi_page_thread_free_flag(page)==MI_NEVER_DELAYED_FREE);
  mi_page_set_heap(page, NULL);

#if MI_DEBUG>1
  // check there are no references left..
  for (mi_block_t* block = (mi_block_t*)pheap->thread_delayed_free; block != NULL; block = mi_block_nextx(pheap, block, pheap->keys)) {
    mi_assert_internal(_mi_ptr_page(block) != page);
  }
#endif

  // and abandon it
  mi_assert_internal(mi_page_heap(page) == NULL);
  _mi_segment_page_abandon(page,segments_tld);
}


// Free a page with no more free blocks
void _mi_page_free(mi_page_t* page, mi_page_queue_t* pq, bool force) {
  mi_assert_internal(page != NULL);
  mi_assert_expensive(_mi_page_is_valid(page));
  mi_assert_internal(pq == mi_page_queue_of(page));
  mi_assert_internal(mi_page_all_free(page));
  mi_assert_internal(mi_page_thread_free_flag(page)!=MI_DELAYED_FREEING);

  // no more aligned blocks in here
  mi_page_set_has_aligned(page, false);

  mi_heap_t* heap = mi_page_heap(page);
  const size_t bsize = mi_page_block_size(page);
  if (bsize > MI_MEDIUM_OBJ_SIZE_MAX) {
    if (bsize <= MI_LARGE_OBJ_SIZE_MAX) {      
      _mi_stat_decrease(&heap->tld->stats.large, bsize);
    }
    else {
      // not strictly necessary as we never get here for a huge page
      mi_assert_internal(false);
      _mi_stat_decrease(&heap->tld->stats.huge, bsize);      
    }
  }

  // remove from the page list
  // (no need to do _mi_heap_delayed_free first as all blocks are already free)
  mi_segments_tld_t* segments_tld = &heap->tld->segments;
  mi_page_queue_remove(pq, page);

  // and free it
  mi_page_set_heap(page,NULL);
  _mi_segment_page_free(page, force, segments_tld);
}

// Retire parameters
#define MI_MAX_RETIRE_SIZE    MI_MEDIUM_OBJ_SIZE_MAX  
#define MI_RETIRE_CYCLES      (8)

// Retire a page with no more used blocks
// Important to not retire too quickly though as new
// allocations might coming.
// Note: called from `mi_free` and benchmarks often
// trigger this due to freeing everything and then
// allocating again so careful when changing this.
void _mi_page_retire(mi_page_t* page) mi_attr_noexcept {
  mi_assert_internal(page != NULL);
  mi_assert_expensive(_mi_page_is_valid(page));
  mi_assert_internal(mi_page_all_free(page));
  
  mi_page_set_has_aligned(page, false);

  // don't retire too often..
  // (or we end up retiring and re-allocating most of the time)
  // NOTE: refine this more: we should not retire if this
  // is the only page left with free blocks. It is not clear
  // how to check this efficiently though...
  // for now, we don't retire if it is the only page left of this size class.
  mi_page_queue_t* pq = mi_page_queue_of(page);
  if (mi_likely(page->xblock_size <= MI_MAX_RETIRE_SIZE && !mi_page_is_in_full(page))) {
    if (pq->last==page && pq->first==page) { // the only page in the queue?
      mi_stat_counter_increase(_mi_stats_main.page_no_retire,1);
      page->retire_expire = 1 + (page->xblock_size <= MI_SMALL_OBJ_SIZE_MAX ? MI_RETIRE_CYCLES : MI_RETIRE_CYCLES/4);      
      mi_heap_t* heap = mi_page_heap(page);
      mi_assert_internal(pq >= heap->pages);
      const size_t index = pq - heap->pages;
      mi_assert_internal(index < MI_BIN_FULL && index < MI_BIN_HUGE);
      if (index < heap->page_retired_min) heap->page_retired_min = index;
      if (index > heap->page_retired_max) heap->page_retired_max = index;
      mi_assert_internal(mi_page_all_free(page));
      return; // dont't free after all
    }
  }
  _mi_page_free(page, pq, false);
}

// free retired pages: we don't need to look at the entire queues
// since we only retire pages that are at the head position in a queue.
void _mi_heap_collect_retired(mi_heap_t* heap, bool force) {
  size_t min = MI_BIN_FULL;
  size_t max = 0;
  for(size_t bin = heap->page_retired_min; bin <= heap->page_retired_max; bin++) {
    mi_page_queue_t* pq   = &heap->pages[bin];
    mi_page_t*       page = pq->first;
    if (page != NULL && page->retire_expire != 0) {
      if (mi_page_all_free(page)) {
        page->retire_expire--;
        if (force || page->retire_expire == 0) {
          _mi_page_free(pq->first, pq, force);
        }
        else {
          // keep retired, update min/max
          if (bin < min) min = bin;
          if (bin > max) max = bin;
        }
      }
      else {
        page->retire_expire = 0;
      }
    }
  }
  heap->page_retired_min = min;
  heap->page_retired_max = max;
}


/* -----------------------------------------------------------
  Initialize the initial free list in a page.
  In secure mode we initialize a randomized list by
  alternating between slices.
----------------------------------------------------------- */

#define MI_MAX_SLICE_SHIFT  (6)   // at most 64 slices
#define MI_MAX_SLICES       (1UL << MI_MAX_SLICE_SHIFT)
#define MI_MIN_SLICES       (2)

static void mi_page_free_list_extend_secure(mi_heap_t* const heap, mi_page_t* const page, const size_t bsize, const size_t extend, mi_stats_t* const stats) {
  MI_UNUSED(stats);
  #if (MI_SECURE<=2)
  mi_assert_internal(page->free == NULL);
  mi_assert_internal(page->local_free == NULL);
  #endif
  mi_assert_internal(page->capacity + extend <= page->reserved);
  mi_assert_internal(bsize == mi_page_block_size(page));
  void* const page_area = _mi_page_start(_mi_page_segment(page), page, NULL);

  // initialize a randomized free list
  // set up `slice_count` slices to alternate between
  size_t shift = MI_MAX_SLICE_SHIFT;
  while ((extend >> shift) == 0) {
    shift--;
  }
  const size_t slice_count = (size_t)1U << shift;
  const size_t slice_extend = extend / slice_count;
  mi_assert_internal(slice_extend >= 1);
  mi_block_t* blocks[MI_MAX_SLICES];   // current start of the slice
  size_t      counts[MI_MAX_SLICES];   // available objects in the slice
  for (size_t i = 0; i < slice_count; i++) {
    blocks[i] = mi_page_block_at(page, page_area, bsize, page->capacity + i*slice_extend);
    counts[i] = slice_extend;
  }
  counts[slice_count-1] += (extend % slice_count);  // final slice holds the modulus too (todo: distribute evenly?)

  // and initialize the free list by randomly threading through them
  // set up first element
  const uintptr_t r = _mi_heap_random_next(heap);
  size_t current = r % slice_count;
  counts[current]--;
  mi_block_t* const free_start = blocks[current];
  // and iterate through the rest; use `random_shuffle` for performance
  uintptr_t rnd = _mi_random_shuffle(r|1); // ensure not 0
  for (size_t i = 1; i < extend; i++) {
    // call random_shuffle only every INTPTR_SIZE rounds
    const size_t round = i%MI_INTPTR_SIZE;
    if (round == 0) rnd = _mi_random_shuffle(rnd);
    // select a random next slice index
    size_t next = ((rnd >> 8*round) & (slice_count-1));
    while (counts[next]==0) {                            // ensure it still has space
      next++;
      if (next==slice_count) next = 0;
    }
    // and link the current block to it
    counts[next]--;
    mi_block_t* const block = blocks[current];
    blocks[current] = (mi_block_t*)((uint8_t*)block + bsize);  // bump to the following block
    mi_block_set_next(page, block, blocks[next]);   // and set next; note: we may have `current == next`
    current = next;
  }
  // prepend to the free list (usually NULL)
  mi_block_set_next(page, blocks[current], page->free);  // end of the list
  page->free = free_start;
}

static mi_decl_noinline void mi_page_free_list_extend( mi_page_t* const page, const size_t bsize, const size_t extend, mi_stats_t* const stats)
{
  MI_UNUSED(stats);
  #if (MI_SECURE <= 2)
  mi_assert_internal(page->free == NULL);
  mi_assert_internal(page->local_free == NULL);
  #endif
  mi_assert_internal(page->capacity + extend <= page->reserved);
  mi_assert_internal(bsize == mi_page_block_size(page));
  void* const page_area = _mi_page_start(_mi_page_segment(page), page, NULL );

  mi_block_t* const start = mi_page_block_at(page, page_area, bsize, page->capacity);

  // initialize a sequential free list
  mi_block_t* const last = mi_page_block_at(page, page_area, bsize, page->capacity + extend - 1);
  mi_block_t* block = start;
  while(block <= last) {
    mi_block_t* next = (mi_block_t*)((uint8_t*)block + bsize);
    mi_block_set_next(page,block,next);
    block = next;
  }
  // prepend to free list (usually `NULL`)
  mi_block_set_next(page, last, page->free);
  page->free = start;
}

/* -----------------------------------------------------------
  Page initialize and extend the capacity
----------------------------------------------------------- */

#define MI_MAX_EXTEND_SIZE    (4*1024)      // heuristic, one OS page seems to work well.
#if (MI_SECURE>0)
#define MI_MIN_EXTEND         (8*MI_SECURE) // extend at least by this many
#else
#define MI_MIN_EXTEND         (1)
#endif

// Extend the capacity (up to reserved) by initializing a free list
// We do at most `MI_MAX_EXTEND` to avoid touching too much memory
// Note: we also experimented with "bump" allocation on the first
// allocations but this did not speed up any benchmark (due to an
// extra test in malloc? or cache effects?)
static void mi_page_extend_free(mi_heap_t* heap, mi_page_t* page, mi_tld_t* tld) {
  MI_UNUSED(tld); 
  mi_assert_expensive(mi_page_is_valid_init(page));
  #if (MI_SECURE<=2)
  mi_assert(page->free == NULL);
  mi_assert(page->local_free == NULL);
  if (page->free != NULL) return;
  #endif
  if (page->capacity >= page->reserved) return;

  size_t page_size;
  _mi_page_start(_mi_page_segment(page), page, &page_size);
  mi_stat_counter_increase(tld->stats.pages_extended, 1);

  // calculate the extend count
  const size_t bsize = (page->xblock_size < MI_HUGE_BLOCK_SIZE ? page->xblock_size : page_size);
  size_t extend = page->reserved - page->capacity;
  mi_assert_internal(extend > 0);

  size_t max_extend = (bsize >= MI_MAX_EXTEND_SIZE ? MI_MIN_EXTEND : MI_MAX_EXTEND_SIZE/(uint32_t)bsize);
  if (max_extend < MI_MIN_EXTEND) { max_extend = MI_MIN_EXTEND; }
  mi_assert_internal(max_extend > 0);
    
  if (extend > max_extend) {
    // ensure we don't touch memory beyond the page to reduce page commit.
    // the `lean` benchmark tests this. Going from 1 to 8 increases rss by 50%.
    extend = max_extend;
  }

  mi_assert_internal(extend > 0 && extend + page->capacity <= page->reserved);
  mi_assert_internal(extend < (1UL<<16));

  // and append the extend the free list
  if (extend < MI_MIN_SLICES || MI_SECURE==0) { //!mi_option_is_enabled(mi_option_secure)) {
    mi_page_free_list_extend(page, bsize, extend, &tld->stats );
  }
  else {
    mi_page_free_list_extend_secure(heap, page, bsize, extend, &tld->stats);
  }
  // enable the new free list
  page->capacity += (uint16_t)extend;
  mi_stat_increase(tld->stats.page_committed, extend * bsize);

  // extension into zero initialized memory preserves the zero'd free list
  if (!page->is_zero_init) {
    page->is_zero = false;
  }
  mi_assert_expensive(mi_page_is_valid_init(page));
}

// Initialize a fresh page
static void mi_page_init(mi_heap_t* heap, mi_page_t* page, size_t block_size, mi_tld_t* tld) {
  mi_assert(page != NULL);
  mi_segment_t* segment = _mi_page_segment(page);
  mi_assert(segment != NULL);
  mi_assert_internal(block_size > 0);
  // set fields
  mi_page_set_heap(page, heap);
  page->xblock_size = (block_size < MI_HUGE_BLOCK_SIZE ? (uint32_t)block_size : MI_HUGE_BLOCK_SIZE); // initialize before _mi_segment_page_start
  size_t page_size;
  _mi_segment_page_start(segment, page, &page_size);
  mi_assert_internal(mi_page_block_size(page) <= page_size);
  mi_assert_internal(page_size <= page->slice_count*MI_SEGMENT_SLICE_SIZE);
  mi_assert_internal(page_size / block_size < (1L<<16));
  page->reserved = (uint16_t)(page_size / block_size);
  #ifdef MI_ENCODE_FREELIST
  page->keys[0] = _mi_heap_random_next(heap);
  page->keys[1] = _mi_heap_random_next(heap);
  #endif
  #if MI_DEBUG > 0
  page->is_zero = false; // ensure in debug mode we initialize with MI_DEBUG_UNINIT, see issue #501
  #else
  page->is_zero = page->is_zero_init;
  #endif

  mi_assert_internal(page->is_committed);
  mi_assert_internal(!page->is_reset);
  mi_assert_internal(page->capacity == 0);
  mi_assert_internal(page->free == NULL);
  mi_assert_internal(page->used == 0);
  mi_assert_internal(page->xthread_free == 0);
  mi_assert_internal(page->next == NULL);
  mi_assert_internal(page->prev == NULL);
  mi_assert_internal(page->retire_expire == 0);
  mi_assert_internal(!mi_page_has_aligned(page));
  #if (MI_ENCODE_FREELIST)
  mi_assert_internal(page->keys[0] != 0);
  mi_assert_internal(page->keys[1] != 0);
  #endif
  mi_assert_expensive(mi_page_is_valid_init(page));

  // initialize an initial free list
  mi_page_extend_free(heap,page,tld);
  mi_assert(mi_page_immediate_available(page));
}


/* -----------------------------------------------------------
  Find pages with free blocks
-------------------------------------------------------------*/

// Find a page with free blocks of `page->block_size`.
static mi_page_t* mi_page_queue_find_free_ex(mi_heap_t* heap, mi_page_queue_t* pq, bool first_try)
{
  // search through the pages in "next fit" order
  size_t count = 0;
  mi_page_t* page = pq->first;
  while (page != NULL)
  {
    mi_page_t* next = page->next; // remember next
    count++;

    // 0. collect freed blocks by us and other threads
    _mi_page_free_collect(page, false);

    // 1. if the page contains free blocks, we are done
    if (mi_page_immediate_available(page)) {
      break;  // pick this one
    }

    // 2. Try to extend
    if (page->capacity < page->reserved) {
      mi_page_extend_free(heap, page, heap->tld);
      mi_assert_internal(mi_page_immediate_available(page));
      break;
    }

    // 3. If the page is completely full, move it to the `mi_pages_full`
    // queue so we don't visit long-lived pages too often.
    mi_assert_internal(!mi_page_is_in_full(page) && !mi_page_immediate_available(page));
    mi_page_to_full(page, pq);

    page = next;
  } // for each page

  mi_heap_stat_counter_increase(heap, searches, count);

  if (page == NULL) {
    _mi_heap_collect_retired(heap, false); // perhaps make a page available?
    page = mi_page_fresh(heap, pq);
    if (page == NULL && first_try) {
      // out-of-memory _or_ an abandoned page with free blocks was reclaimed, try once again
      page = mi_page_queue_find_free_ex(heap, pq, false);      
    }
  }
  else {
    mi_assert(pq->first == page);
    page->retire_expire = 0;
  }
  mi_assert_internal(page == NULL || mi_page_immediate_available(page));
  return page;
}



// Find a page with free blocks of `size`.
static inline mi_page_t* mi_find_free_page(mi_heap_t* heap, size_t size) {
  mi_page_queue_t* pq = mi_page_queue(heap,size);
  mi_page_t* page = pq->first;
  if (page != NULL) {
   #if (MI_SECURE>=3) // in secure mode, we extend half the time to increase randomness      
    if (page->capacity < page->reserved && ((_mi_heap_random_next(heap) & 1) == 1)) {
      mi_page_extend_free(heap, page, heap->tld);
      mi_assert_internal(mi_page_immediate_available(page));
    }
    else 
   #endif
    {
      _mi_page_free_collect(page,false);
    }
    
    if (mi_page_immediate_available(page)) {
      page->retire_expire = 0;
      return page; // fast path
    }
  }
  return mi_page_queue_find_free_ex(heap, pq, true);
}


/* -----------------------------------------------------------
  Users can register a deferred free function called
  when the `free` list is empty. Since the `local_free`
  is separate this is deterministically called after
  a certain number of allocations.
----------------------------------------------------------- */

static mi_deferred_free_fun* volatile deferred_free = NULL;
static _Atomic(void*) deferred_arg; // = NULL

void _mi_deferred_free(mi_heap_t* heap, bool force) {
  heap->tld->heartbeat++;
  if (deferred_free != NULL && !heap->tld->recurse) {
    heap->tld->recurse = true;
    deferred_free(force, heap->tld->heartbeat, mi_atomic_load_ptr_relaxed(void,&deferred_arg));
    heap->tld->recurse = false;
  }
}

void mi_register_deferred_free(mi_deferred_free_fun* fn, void* arg) mi_attr_noexcept {
  deferred_free = fn;
  mi_atomic_store_ptr_release(void,&deferred_arg, arg);
}


/* -----------------------------------------------------------
  General allocation
----------------------------------------------------------- */

// Large and huge page allocation.
// Huge pages are allocated directly without being in a queue.
// Because huge pages contain just one block, and the segment contains
// just that page, we always treat them as abandoned and any thread
// that frees the block can free the whole page and segment directly.
static mi_page_t* mi_large_huge_page_alloc(mi_heap_t* heap, size_t size) {
  size_t block_size = _mi_os_good_alloc_size(size);
  mi_assert_internal(mi_bin(block_size) == MI_BIN_HUGE);
  bool is_huge = (block_size > MI_LARGE_OBJ_SIZE_MAX);
  mi_page_queue_t* pq = (is_huge ? NULL : mi_page_queue(heap, block_size));
  mi_page_t* page = mi_page_fresh_alloc(heap, pq, block_size);
  if (page != NULL) {
    const size_t bsize = mi_page_block_size(page);  // note: not `mi_page_usable_block_size` as `size` includes padding
    mi_assert_internal(mi_page_immediate_available(page));
<<<<<<< HEAD
    mi_assert_internal(bsize >= size);

    if (pq == NULL) {
      // huge pages are directly abandoned
      mi_assert_internal(_mi_page_segment(page)->kind == MI_SEGMENT_HUGE);
      mi_assert_internal(_mi_page_segment(page)->used==1);
      mi_assert_internal(_mi_page_segment(page)->thread_id==0); // abandoned, not in the huge queue
      mi_page_set_heap(page, NULL);
    }
    else {
      mi_assert_internal(_mi_page_segment(page)->kind != MI_SEGMENT_HUGE);
    }
    if (bsize <= MI_LARGE_OBJ_SIZE_MAX) {
      _mi_stat_increase(&heap->tld->stats.large, bsize);
      _mi_stat_counter_increase(&heap->tld->stats.large_count, 1);
=======
    mi_assert_internal(_mi_page_segment(page)->page_kind==MI_PAGE_HUGE);
    mi_assert_internal(_mi_page_segment(page)->used==1);
    mi_assert_internal(_mi_page_segment(page)->thread_id==0); // abandoned, not in the huge queue
    mi_page_set_heap(page, NULL);

    if (bsize > MI_HUGE_OBJ_SIZE_MAX) {
      mi_heap_stat_increase(heap, giant, bsize);
      mi_heap_stat_counter_increase(heap, giant_count, 1);
>>>>>>> 5613ffb5
    }
    else {
      mi_heap_stat_increase(heap, huge, bsize);
      mi_heap_stat_counter_increase(heap, huge_count, 1);
    }
  }
  return page;
}


// Allocate a page
// Note: in debug mode the size includes MI_PADDING_SIZE and might have overflowed.
static mi_page_t* mi_find_page(mi_heap_t* heap, size_t size) mi_attr_noexcept {
  // huge allocation?
  const size_t req_size = size - MI_PADDING_SIZE;  // correct for padding_size in case of an overflow on `size`  
  if (mi_unlikely(req_size > (MI_MEDIUM_OBJ_SIZE_MAX - MI_PADDING_SIZE) )) {
    if (mi_unlikely(req_size > PTRDIFF_MAX)) {  // we don't allocate more than PTRDIFF_MAX (see <https://sourceware.org/ml/libc-announce/2019/msg00001.html>)
      _mi_error_message(EOVERFLOW, "allocation request is too large (%zu bytes)\n", req_size);
      return NULL;
    }
    else {
      return mi_large_huge_page_alloc(heap,size);
    }
  }
  else {
    // otherwise find a page with free blocks in our size segregated queues
    mi_assert_internal(size >= MI_PADDING_SIZE);
    return mi_find_free_page(heap, size);
  }
}

// Generic allocation routine if the fast path (`alloc.c:mi_page_malloc`) does not succeed.
// Note: in debug mode the size includes MI_PADDING_SIZE and might have overflowed.
void* _mi_malloc_generic(mi_heap_t* heap, size_t size) mi_attr_noexcept
{
  mi_assert_internal(heap != NULL);

  // initialize if necessary
  if (mi_unlikely(!mi_heap_is_initialized(heap))) {
    mi_thread_init(); // calls `_mi_heap_init` in turn
    heap = mi_get_default_heap();
    if (mi_unlikely(!mi_heap_is_initialized(heap))) { return NULL; }
  }
  mi_assert_internal(mi_heap_is_initialized(heap));

  // call potential deferred free routines
  _mi_deferred_free(heap, false);

  // free delayed frees from other threads
  _mi_heap_delayed_free(heap);

  // find (or allocate) a page of the right size
  mi_page_t* page = mi_find_page(heap, size);
  if (mi_unlikely(page == NULL)) { // first time out of memory, try to collect and retry the allocation once more
    mi_heap_collect(heap, true /* force */);
    page = mi_find_page(heap, size);
  }

  if (mi_unlikely(page == NULL)) { // out of memory
    const size_t req_size = size - MI_PADDING_SIZE;  // correct for padding_size in case of an overflow on `size`  
    _mi_error_message(ENOMEM, "unable to allocate memory (%zu bytes)\n", req_size);
    return NULL;
  }

  mi_assert_internal(mi_page_immediate_available(page));
  mi_assert_internal(mi_page_block_size(page) >= size);

  // and try again, this time succeeding! (i.e. this should never recurse)
  return _mi_page_malloc(heap, page, size);
}<|MERGE_RESOLUTION|>--- conflicted
+++ resolved
@@ -793,7 +793,6 @@
   if (page != NULL) {
     const size_t bsize = mi_page_block_size(page);  // note: not `mi_page_usable_block_size` as `size` includes padding
     mi_assert_internal(mi_page_immediate_available(page));
-<<<<<<< HEAD
     mi_assert_internal(bsize >= size);
 
     if (pq == NULL) {
@@ -807,18 +806,8 @@
       mi_assert_internal(_mi_page_segment(page)->kind != MI_SEGMENT_HUGE);
     }
     if (bsize <= MI_LARGE_OBJ_SIZE_MAX) {
-      _mi_stat_increase(&heap->tld->stats.large, bsize);
-      _mi_stat_counter_increase(&heap->tld->stats.large_count, 1);
-=======
-    mi_assert_internal(_mi_page_segment(page)->page_kind==MI_PAGE_HUGE);
-    mi_assert_internal(_mi_page_segment(page)->used==1);
-    mi_assert_internal(_mi_page_segment(page)->thread_id==0); // abandoned, not in the huge queue
-    mi_page_set_heap(page, NULL);
-
-    if (bsize > MI_HUGE_OBJ_SIZE_MAX) {
-      mi_heap_stat_increase(heap, giant, bsize);
-      mi_heap_stat_counter_increase(heap, giant_count, 1);
->>>>>>> 5613ffb5
+      mi_heap_stat_increase(heap, large, bsize);
+      mi_heap_stat_counter_increase(heap, large_count, 1);
     }
     else {
       mi_heap_stat_increase(heap, huge, bsize);
