/*----------------------------------------------------------------------------
Copyright (c) 2018, Microsoft Research, Daan Leijen
This is free software; you can redistribute it and/or modify it under the
terms of the MIT license. A copy of the license can be found in the file
"LICENSE" at the root of this distribution.
-----------------------------------------------------------------------------*/

/* -----------------------------------------------------------
  The core of the allocator. Every segment contains
  pages of a certain block size. The main function
  exported is `mi_malloc_generic`.
----------------------------------------------------------- */

#include "mimalloc.h"
#include "mimalloc-internal.h"
#include "mimalloc-atomic.h"

/* -----------------------------------------------------------
  Definition of page queues for each block size
----------------------------------------------------------- */

#define MI_IN_PAGE_C
#include "page-queue.c"
#undef MI_IN_PAGE_C


/* -----------------------------------------------------------
  Page helpers
----------------------------------------------------------- */

// Index a block in a page
static inline mi_block_t* mi_page_block_at(const mi_page_t* page, void* page_start, size_t i) {
  mi_assert_internal(page != NULL);
  mi_assert_internal(i <= page->reserved);
  return (mi_block_t*)((uint8_t*)page_start + (i * page->block_size));
}

static void mi_page_init(mi_heap_t* heap, mi_page_t* page, size_t size, mi_stats_t* stats);


#if (MI_DEBUG>1)
static size_t mi_page_list_count(mi_page_t* page, mi_block_t* head) {
  size_t count = 0;
  while (head != NULL) {
    mi_assert_internal(page == _mi_ptr_page(head));
    count++;
    head = mi_block_next(page, head);
  }
  return count;
}

// Start of the page available memory
static inline uint8_t* mi_page_area(const mi_page_t* page) {
  return _mi_page_start(_mi_page_segment(page), page, NULL);
}


static bool mi_page_list_is_valid(mi_page_t* page, mi_block_t* p) {
  size_t psize;
  uint8_t* page_area = _mi_page_start(_mi_page_segment(page), page, &psize);
  mi_block_t* start = (mi_block_t*)page_area;
  mi_block_t* end   = (mi_block_t*)(page_area + psize);
  while(p != NULL) {
    if (p < start || p >= end) return false;
    p = mi_block_next(page, p);
  }
  return true;
}

static bool mi_page_is_valid_init(mi_page_t* page) {
  mi_assert_internal(page->block_size > 0);
  mi_assert_internal(page->used <= page->capacity);
  mi_assert_internal(page->capacity <= page->reserved);

  mi_segment_t* segment = _mi_page_segment(page);
  uint8_t* start = _mi_page_start(segment,page,NULL);
  mi_assert_internal(start == _mi_segment_page_start(segment,page,NULL));
  
  mi_assert_internal(mi_page_list_is_valid(page,page->free));
  mi_assert_internal(mi_page_list_is_valid(page,page->local_free));

  mi_block_t* tfree = mi_tf_block(page->thread_free);
  mi_assert_internal(mi_page_list_is_valid(page, tfree));
  size_t tfree_count = mi_page_list_count(page, tfree);
  mi_assert_internal(tfree_count <= page->thread_freed + 1);

  size_t free_count = mi_page_list_count(page, page->free) + mi_page_list_count(page, page->local_free);
  mi_assert_internal(page->used + free_count == page->capacity);

  return true;
}

bool _mi_page_is_valid(mi_page_t* page) {
  mi_assert_internal(mi_page_is_valid_init(page));
  #if MI_SECURE
  mi_assert_internal(page->cookie != 0);
  #endif
  if (page->heap!=NULL) {
    mi_segment_t* segment = _mi_page_segment(page);
    mi_assert_internal(!_mi_process_is_initialized || segment->thread_id==0 || segment->thread_id == page->heap->thread_id);
    if (segment->kind != MI_SEGMENT_HUGE) {
      mi_page_queue_t* pq = mi_page_queue_of(page);
      mi_assert_internal(mi_page_queue_contains(pq, page));
      mi_assert_internal(pq->block_size==page->block_size || page->block_size > MI_MEDIUM_OBJ_SIZE_MAX || mi_page_is_in_full(page));
      mi_assert_internal(mi_heap_contains_queue(page->heap,pq));
    }
  }
  return true;
}
#endif


void _mi_page_use_delayed_free(mi_page_t* page, mi_delayed_t delay  ) {
  mi_thread_free_t tfree;
  mi_thread_free_t tfreex;

  do {
    tfreex = tfree = page->thread_free;
    if (mi_unlikely(mi_tf_delayed(tfree) < MI_DELAYED_FREEING)) {
      tfreex = mi_tf_set_delayed(tfree,delay);
    }
    else if (mi_unlikely(mi_tf_delayed(tfree) == MI_DELAYED_FREEING)) {
      mi_atomic_yield(); // delay until outstanding MI_DELAYED_FREEING are done.
      continue;          // and try again
    }
  }
  while((mi_tf_delayed(tfreex) !=  mi_tf_delayed(tfree)) && // avoid atomic operation if already equal
        !mi_atomic_compare_exchange((volatile uintptr_t*)&page->thread_free, tfreex, tfree));
}


/* -----------------------------------------------------------
  Page collect the `local_free` and `thread_free` lists
----------------------------------------------------------- */

// Collect the local `thread_free` list using an atomic exchange.
// Note: The exchange must be done atomically as this is used right after
// moving to the full list in `mi_page_collect_ex` and we need to
// ensure that there was no race where the page became unfull just before the move.
static void _mi_page_thread_free_collect(mi_page_t* page)
{
  mi_block_t* head;
  mi_thread_free_t tfree;
  mi_thread_free_t tfreex;
  do {
    tfree = page->thread_free;
    head = mi_tf_block(tfree);
    tfreex = mi_tf_set_block(tfree,NULL);
  } while (!mi_atomic_compare_exchange((volatile uintptr_t*)&page->thread_free, tfreex, tfree));

  // return if the list is empty
  if (head == NULL) return;

  // find the tail
  uintptr_t count = 1;
  mi_block_t* tail = head;
  mi_block_t* next;
  while ((next = mi_block_next(page,tail)) != NULL) {
    count++;
    tail = next;
  }
  // and append the current local free list
  mi_block_set_next(page,tail, page->local_free);
  page->local_free = head;

  // update counts now
  mi_atomic_subtract(&page->thread_freed, count);
  page->used -= count;
}

void _mi_page_free_collect(mi_page_t* page, bool force) {
  mi_assert_internal(page!=NULL);

  // collect the thread free list
  if (force || mi_tf_block(page->thread_free) != NULL) {  // quick test to avoid an atomic operation
    _mi_page_thread_free_collect(page);
  }

  // and the local free list
  if (page->local_free != NULL) {
    if (mi_unlikely(page->free == NULL)) {
      // usual case
      page->free = page->local_free;
      page->local_free = NULL;
    }
    else if (force) {
      // append -- only on shutdown (force) as this is a linear operation
      mi_block_t* tail = page->local_free;
      mi_block_t* next;
      while ((next = mi_block_next(page, tail)) != NULL) {
        tail = next;
      }
      mi_block_set_next(page, tail, page->free);
      page->free = page->local_free;
      page->local_free = NULL;
<<<<<<< HEAD
    }
=======
    }    
>>>>>>> 23c35f4a
  }

  mi_assert_internal(!force || page->local_free == NULL);
}



/* -----------------------------------------------------------
  Page fresh and retire
----------------------------------------------------------- */

// called from segments when reclaiming abandoned pages
void _mi_page_reclaim(mi_heap_t* heap, mi_page_t* page) {
  mi_assert_expensive(mi_page_is_valid_init(page));
  mi_assert_internal(page->heap == NULL);
<<<<<<< HEAD
  mi_assert_internal(_mi_page_segment(page)->kind != MI_SEGMENT_HUGE);
=======
  mi_assert_internal(_mi_page_segment(page)->page_kind != MI_PAGE_HUGE);
>>>>>>> 23c35f4a
  _mi_page_free_collect(page,false);
  mi_page_queue_t* pq = mi_page_queue(heap, page->block_size);
  mi_page_queue_push(heap, pq, page);
  mi_assert_expensive(_mi_page_is_valid(page));
}

// allocate a fresh page from a segment
static mi_page_t* mi_page_fresh_alloc(mi_heap_t* heap, mi_page_queue_t* pq, size_t block_size) {
  mi_assert_internal(pq==NULL||mi_heap_contains_queue(heap, pq));
  mi_page_t* page = _mi_segment_page_alloc(block_size, &heap->tld->segments, &heap->tld->os);
  if (page == NULL) return NULL;
  mi_assert_internal(pq==NULL || _mi_page_segment(page)->kind != MI_SEGMENT_HUGE);
  mi_page_init(heap, page, block_size, &heap->tld->stats);
  _mi_stat_increase( &heap->tld->stats.pages, 1);
  if (pq!=NULL) mi_page_queue_push(heap, pq, page); // huge pages use pq==NULL
  mi_assert_expensive(_mi_page_is_valid(page));
  return page;
}

// Get a fresh page to use
static mi_page_t* mi_page_fresh(mi_heap_t* heap, mi_page_queue_t* pq) {
  mi_assert_internal(mi_heap_contains_queue(heap, pq));

  // try to reclaim an abandoned page first
  mi_page_t* page = pq->first;
  if (!heap->no_reclaim &&
      _mi_segment_try_reclaim_abandoned(heap, false, &heap->tld->segments) &&
      page != pq->first)
  {
    // we reclaimed, and we got lucky with a reclaimed page in our queue
    page = pq->first;
    if (page->free != NULL) return page;
  }
  // otherwise allocate the page
  page = mi_page_fresh_alloc(heap, pq, pq->block_size);
  if (page==NULL) return NULL;
  mi_assert_internal(pq->block_size==page->block_size);
  mi_assert_internal(pq==mi_page_queue(heap,page->block_size));
  return page;
}

/* -----------------------------------------------------------
   Do any delayed frees
   (put there by other threads if they deallocated in a full page)
----------------------------------------------------------- */
void _mi_heap_delayed_free(mi_heap_t* heap) {
  // take over the list
  mi_block_t* block;
  do {
    block = (mi_block_t*)heap->thread_delayed_free;
  } while (block != NULL && !mi_atomic_compare_exchange_ptr((volatile void**)&heap->thread_delayed_free, NULL, block));

  // and free them all
  while(block != NULL) {
    mi_block_t* next = mi_block_nextx(heap->cookie,block);
    // use internal free instead of regular one to keep stats etc correct
    if (!_mi_free_delayed_block(block)) {
      // we might already start delayed freeing while another thread has not yet
      // reset the delayed_freeing flag; in that case delay it further by reinserting.
      mi_block_t* dfree;
      do {
        dfree = (mi_block_t*)heap->thread_delayed_free;
        mi_block_set_nextx(heap->cookie, block, dfree);
      } while (!mi_atomic_compare_exchange_ptr((volatile void**)&heap->thread_delayed_free, block, dfree));

    }
    block = next;
  }
}

/* -----------------------------------------------------------
  Unfull, abandon, free and retire
----------------------------------------------------------- */

// Move a page from the full list back to a regular list
void _mi_page_unfull(mi_page_t* page) {
  mi_assert_internal(page != NULL);
  mi_assert_expensive(_mi_page_is_valid(page));
  mi_assert_internal(mi_page_is_in_full(page));

  _mi_page_use_delayed_free(page, MI_NO_DELAYED_FREE);
  if (!mi_page_is_in_full(page)) return;

  mi_heap_t* heap = page->heap;
  mi_page_queue_t* pqfull = &heap->pages[MI_BIN_FULL];
  mi_page_set_in_full(page, false); // to get the right queue
  mi_page_queue_t* pq = mi_heap_page_queue_of(heap, page);
  mi_page_set_in_full(page, true);
  mi_page_queue_enqueue_from(pq, pqfull, page);
}

static void mi_page_to_full(mi_page_t* page, mi_page_queue_t* pq) {
  mi_assert_internal(pq == mi_page_queue_of(page));
  mi_assert_internal(!mi_page_immediate_available(page));
  mi_assert_internal(!mi_page_is_in_full(page));

  _mi_page_use_delayed_free(page, MI_USE_DELAYED_FREE);
  if (mi_page_is_in_full(page)) return;

  mi_page_queue_enqueue_from(&page->heap->pages[MI_BIN_FULL], pq, page);
  _mi_page_free_collect(page,false);  // try to collect right away in case another thread freed just before MI_USE_DELAYED_FREE was set
}


// Abandon a page with used blocks at the end of a thread.
// Note: only call if it is ensured that no references exist from
// the `page->heap->thread_delayed_free` into this page.
// Currently only called through `mi_heap_collect_ex` which ensures this.
void _mi_page_abandon(mi_page_t* page, mi_page_queue_t* pq) {
  mi_assert_internal(page != NULL);
  mi_assert_expensive(_mi_page_is_valid(page));
  mi_assert_internal(pq == mi_page_queue_of(page));
  mi_assert_internal(page->heap != NULL);

  _mi_page_use_delayed_free(page,MI_NEVER_DELAYED_FREE);
#if MI_DEBUG>1
  // check there are no references left..
  for (mi_block_t* block = (mi_block_t*)page->heap->thread_delayed_free; block != NULL; block = mi_block_nextx(page->heap->cookie,block)) {
    mi_assert_internal(_mi_ptr_page(block) != page);
  }
#endif

  // and then remove from our page list
  mi_segments_tld_t* segments_tld = &page->heap->tld->segments;
  mi_page_queue_remove(pq, page);

  // and abandon it
  mi_assert_internal(page->heap == NULL);
  _mi_segment_page_abandon(page,segments_tld);
}


// Free a page with no more free blocks
void _mi_page_free(mi_page_t* page, mi_page_queue_t* pq, bool force) {
  mi_assert_internal(page != NULL);
  mi_assert_expensive(_mi_page_is_valid(page));
  mi_assert_internal(pq == mi_page_queue_of(page));
  mi_assert_internal(mi_page_all_free(page));
  #if MI_DEBUG>1
  // check if we can safely free
  mi_thread_free_t free = mi_tf_set_delayed(page->thread_free,MI_NEVER_DELAYED_FREE);
  free = mi_atomic_exchange(&page->thread_free, free);
  mi_assert_internal(mi_tf_delayed(free) != MI_DELAYED_FREEING);
  #endif

  mi_page_set_has_aligned(page, false);

  // account for huge pages here
  if (page->block_size > MI_MEDIUM_OBJ_SIZE_MAX) {
    if (page->block_size <= MI_LARGE_OBJ_SIZE_MAX) {
      _mi_stat_decrease(&page->heap->tld->stats.large, page->block_size);
    }
    else {
      _mi_stat_decrease(&page->heap->tld->stats.huge, page->block_size);
    }
  }

  // remove from the page list
  // (no need to do _mi_heap_delayed_free first as all blocks are already free)
  mi_segments_tld_t* segments_tld = &page->heap->tld->segments;
  mi_page_queue_remove(pq, page);

  // and free it
  mi_assert_internal(page->heap == NULL);
  _mi_segment_page_free(page, force, segments_tld);
}

// Retire a page with no more used blocks
// Important to not retire too quickly though as new
// allocations might coming.
// Note: called from `mi_free` and benchmarks often
// trigger this due to freeing everything and then
// allocating again so careful when changing this.
void _mi_page_retire(mi_page_t* page) {
  mi_assert_internal(page != NULL);
  mi_assert_expensive(_mi_page_is_valid(page));
  mi_assert_internal(mi_page_all_free(page));
  
  mi_page_set_has_aligned(page, false);

  // don't retire too often..
  // (or we end up retiring and re-allocating most of the time)
  // NOTE: refine this more: we should not retire if this
  // is the only page left with free blocks. It is not clear
  // how to check this efficiently though... for now we just check
  // if its neighbours are almost fully used.
<<<<<<< HEAD
  if (mi_likely(page->block_size <= 32*MI_INTPTR_SIZE)) {
=======
  if (mi_likely(page->block_size <= (MI_SMALL_SIZE_MAX/4))) {
>>>>>>> 23c35f4a
    if (mi_page_mostly_used(page->prev) && mi_page_mostly_used(page->next)) {
      _mi_stat_counter_increase(&_mi_stats_main.page_no_retire,1);
      return; // dont't retire after all
    }
  }
  
  _mi_page_free(page, mi_page_queue_of(page), false);
}


/* -----------------------------------------------------------
  Initialize the initial free list in a page.
  In secure mode we initialize a randomized list by
  alternating between slices.
----------------------------------------------------------- */

#define MI_MAX_SLICE_SHIFT  (6)   // at most 64 slices
#define MI_MAX_SLICES       (1UL << MI_MAX_SLICE_SHIFT)
#define MI_MIN_SLICES       (2)

static void mi_page_free_list_extend_secure(mi_heap_t* heap, mi_page_t* page, size_t extend, mi_stats_t* stats) {
  UNUSED(stats);
  mi_assert_internal(page->free == NULL);
  mi_assert_internal(page->local_free == NULL);
  mi_assert_internal(page->capacity + extend <= page->reserved);
  void* page_area = _mi_page_start(_mi_page_segment(page), page, NULL);
  size_t bsize = page->block_size;

  // initialize a randomized free list
  // set up `slice_count` slices to alternate between
  size_t shift = MI_MAX_SLICE_SHIFT;
  while ((extend >> shift) == 0) {
    shift--;
  }
  size_t slice_count = (size_t)1U << shift;
  size_t slice_extend = extend / slice_count;
  mi_assert_internal(slice_extend >= 1);
  mi_block_t* blocks[MI_MAX_SLICES];   // current start of the slice
  size_t      counts[MI_MAX_SLICES];   // available objects in the slice
  for (size_t i = 0; i < slice_count; i++) {
    blocks[i] = mi_page_block_at(page, page_area, page->capacity + i*slice_extend);
    counts[i] = slice_extend;
  }
  counts[slice_count-1] += (extend % slice_count);  // final slice holds the modulus too (todo: distribute evenly?)

  // and initialize the free list by randomly threading through them
  // set up first element
  size_t current = _mi_heap_random(heap) % slice_count;
  counts[current]--;
  page->free = blocks[current];
  // and iterate through the rest
  uintptr_t rnd = heap->random;
  for (size_t i = 1; i < extend; i++) {
    // call random_shuffle only every INTPTR_SIZE rounds
    size_t round = i%MI_INTPTR_SIZE;
    if (round == 0) rnd = _mi_random_shuffle(rnd);
    // select a random next slice index
    size_t next = ((rnd >> 8*round) & (slice_count-1));
    while (counts[next]==0) {                            // ensure it still has space
      next++;
      if (next==slice_count) next = 0;
    }
    // and link the current block to it
    counts[next]--;
    mi_block_t* block = blocks[current];
    blocks[current] = (mi_block_t*)((uint8_t*)block + bsize);  // bump to the following block
    mi_block_set_next(page, block, blocks[next]);   // and set next; note: we may have `current == next`
    current = next;
  }
  mi_block_set_next(page, blocks[current], NULL);             // end of the list
  heap->random = _mi_random_shuffle(rnd);
}

static void mi_page_free_list_extend( mi_page_t* page, size_t extend, mi_stats_t* stats)
{
  UNUSED(stats);
  mi_assert_internal(page->free == NULL);
  mi_assert_internal(page->local_free == NULL);
  mi_assert_internal(page->capacity + extend <= page->reserved);
  void* page_area = _mi_page_start(_mi_page_segment(page), page, NULL );
  size_t bsize = page->block_size;
  mi_block_t* start = mi_page_block_at(page, page_area, page->capacity);

  // initialize a sequential free list
  mi_block_t* last = mi_page_block_at(page, page_area, page->capacity + extend - 1);
  mi_block_t* block = start;
  while(block <= last) {
    mi_block_t* next = (mi_block_t*)((uint8_t*)block + bsize);
    mi_block_set_next(page,block,next);
    block = next;
  }
  mi_block_set_next(page, last, NULL);
  page->free = start;
}

/* -----------------------------------------------------------
  Page initialize and extend the capacity
----------------------------------------------------------- */

#define MI_MAX_EXTEND_SIZE    (4*1024)      // heuristic, one OS page seems to work well.
#if MI_SECURE
#define MI_MIN_EXTEND         (8*MI_SECURE) // extend at least by this many
#else
#define MI_MIN_EXTEND         (1)
#endif

// Extend the capacity (up to reserved) by initializing a free list
// We do at most `MI_MAX_EXTEND` to avoid touching too much memory
// Note: we also experimented with "bump" allocation on the first
// allocations but this did not speed up any benchmark (due to an
// extra test in malloc? or cache effects?)
static void mi_page_extend_free(mi_heap_t* heap, mi_page_t* page, mi_stats_t* stats) {
  UNUSED(stats);
  mi_assert(page->free == NULL);
  mi_assert(page->local_free == NULL);
  mi_assert_expensive(mi_page_is_valid_init(page));
  if (page->free != NULL) return;
  if (page->capacity >= page->reserved) return;

  size_t page_size;
  _mi_page_start(_mi_page_segment(page), page, &page_size);
  _mi_stat_increase(&stats->pages_extended, 1);

  // calculate the extend count
  size_t extend = page->reserved - page->capacity;
  size_t max_extend = MI_MAX_EXTEND_SIZE/page->block_size;
  if (max_extend < MI_MIN_EXTEND) max_extend = MI_MIN_EXTEND;

  if (extend > max_extend) {
    // ensure we don't touch memory beyond the page to reduce page commit.
    // the `lean` benchmark tests this. Going from 1 to 8 increases rss by 50%.
    extend = (max_extend==0 ? 1 : max_extend);
  }

  mi_assert_internal(extend > 0 && extend + page->capacity <= page->reserved);
  mi_assert_internal(extend < (1UL<<16));

  // and append the extend the free list
  if (extend < MI_MIN_SLICES || !mi_option_is_enabled(mi_option_secure)) {
    mi_page_free_list_extend(page, extend, stats );
  }
  else {
    mi_page_free_list_extend_secure(heap, page, extend, stats);
  }
  // enable the new free list
  page->capacity += (uint16_t)extend;
  _mi_stat_increase(&stats->page_committed, extend * page->block_size);

  mi_assert_expensive(mi_page_is_valid_init(page));
}

// Initialize a fresh page
static void mi_page_init(mi_heap_t* heap, mi_page_t* page, size_t block_size, mi_stats_t* stats) {
  mi_assert(page != NULL);
  mi_segment_t* segment = _mi_page_segment(page);
  mi_assert(segment != NULL);
  mi_assert_internal(block_size > 0);
  // set fields
  size_t page_size;
  _mi_segment_page_start(segment, page, &page_size);
  page->block_size = block_size;
  mi_assert_internal(page->block_size <= page_size);
  mi_assert_internal(page_size <= page->slice_count*MI_SEGMENT_SLICE_SIZE);
  mi_assert_internal(page_size / block_size < (1L<<16));
  page->reserved = (uint16_t)(page_size / block_size);
  #if MI_SECURE
  page->cookie = _mi_heap_random(heap) | 1;
  #endif

  mi_assert_internal(page->capacity == 0);
  mi_assert_internal(page->free == NULL);
  mi_assert_internal(page->used == 0);
  mi_assert_internal(page->thread_free == 0);
  mi_assert_internal(page->thread_freed == 0);
  mi_assert_internal(page->next == NULL);
  mi_assert_internal(page->prev == NULL);
  mi_assert_internal(!mi_page_has_aligned(page));
  #if MI_SECURE
  mi_assert_internal(page->cookie != 0);
  #endif
  mi_assert_expensive(mi_page_is_valid_init(page));

  // initialize an initial free list
  mi_page_extend_free(heap,page,stats);
  mi_assert(mi_page_immediate_available(page));
}


/* -----------------------------------------------------------
  Find pages with free blocks
-------------------------------------------------------------*/

// Find a page with free blocks of `page->block_size`.
static mi_page_t* mi_page_queue_find_free_ex(mi_heap_t* heap, mi_page_queue_t* pq)
{
  // search through the pages in "next fit" order
  mi_page_t* rpage = NULL;
  size_t count = 0;
  size_t page_free_count = 0;
  mi_page_t* page = pq->first;
  while( page != NULL)
  {
    mi_page_t* next = page->next; // remember next
    count++;

    // 0. collect freed blocks by us and other threads
    _mi_page_free_collect(page,false);

    // 1. if the page contains free blocks, we are done
    if (mi_page_immediate_available(page)) {
      // If all blocks are free, we might retire this page instead.
      // do this at most 8 times to bound allocation time.
      // (note: this can happen if a page was earlier not retired due
      //  to having neighbours that were mostly full or due to concurrent frees)
      if (page_free_count < 8 && mi_page_all_free(page)) {
        page_free_count++;
        if (rpage != NULL) _mi_page_free(rpage,pq,false);
        rpage = page;
        page = next;
        continue;     // and keep looking
      }
      else {
        break;  // pick this one
      }
    }

    // 2. Try to extend
    if (page->capacity < page->reserved) {
      mi_page_extend_free(heap, page, &heap->tld->stats);
      mi_assert_internal(mi_page_immediate_available(page));
      break;
    }

    // 3. If the page is completely full, move it to the `mi_pages_full`
    // queue so we don't visit long-lived pages too often.
    mi_assert_internal(!mi_page_is_in_full(page) && !mi_page_immediate_available(page));
    mi_page_to_full(page,pq);

    page = next;
  } // for each page

  _mi_stat_counter_increase(&heap->tld->stats.searches,count);

  if (page == NULL) {
    page = rpage;
    rpage = NULL;
  }
  if (rpage != NULL) {
    _mi_page_free(rpage,pq,false);
  }

  if (page == NULL) {
    page = mi_page_fresh(heap, pq);
  }
  else {
    mi_assert(pq->first == page);
  }
  mi_assert_internal(page == NULL || mi_page_immediate_available(page));
  return page;
}


// Find a page with free blocks of `size`.
static inline mi_page_t* mi_find_free_page(mi_heap_t* heap, size_t size) {
  mi_page_queue_t* pq = mi_page_queue(heap,size);
  mi_page_t* page = pq->first;
  if (page != NULL) {
    if (mi_option_get(mi_option_secure) >= 3 && page->capacity < page->reserved && ((_mi_heap_random(heap) & 1) == 1)) {
      // in secure mode, we extend half the time to increase randomness
      mi_page_extend_free(heap, page, &heap->tld->stats);
      mi_assert_internal(mi_page_immediate_available(page));
    }
    else {
      _mi_page_free_collect(page,false);
    }
    if (mi_page_immediate_available(page)) {
      return page; // fast path
    }
  }
  return mi_page_queue_find_free_ex(heap, pq);
}


/* -----------------------------------------------------------
  Users can register a deferred free function called
  when the `free` list is empty. Since the `local_free`
  is separate this is deterministically called after
  a certain number of allocations.
----------------------------------------------------------- */

static mi_deferred_free_fun* deferred_free = NULL;

void _mi_deferred_free(mi_heap_t* heap, bool force) {
  heap->tld->heartbeat++;
  if (deferred_free != NULL) {
    deferred_free(force, heap->tld->heartbeat);
  }
}

void mi_register_deferred_free(mi_deferred_free_fun* fn) mi_attr_noexcept {
  deferred_free = fn;
}


/* -----------------------------------------------------------
  General allocation
----------------------------------------------------------- */

<<<<<<< HEAD
// Large and huge pages are allocated directly 
static mi_page_t* mi_large_page_alloc(mi_heap_t* heap, size_t size) {
=======
// A huge page is allocated directly without being in a queue.
// Because huge pages contain just one block, and the segment contains
// just that page, we always treat them as abandoned and any thread
// that frees the block can free the whole page and segment directly.
static mi_page_t* mi_huge_page_alloc(mi_heap_t* heap, size_t size) {
>>>>>>> 23c35f4a
  size_t block_size = _mi_wsize_from_size(size) * sizeof(uintptr_t);
  mi_assert_internal(_mi_bin(block_size) == MI_BIN_HUGE); 
  bool is_huge = (block_size > MI_LARGE_OBJ_SIZE_MAX);
  mi_page_queue_t* pq = (is_huge ? NULL : mi_page_queue(heap,block_size));
  mi_page_t* page = mi_page_fresh_alloc(heap,pq,block_size);
  if (page != NULL) {
    mi_assert_internal(mi_page_immediate_available(page));
    mi_assert_internal(page->block_size == block_size);
    if (pq == NULL) {
      // huge pages are directly abandoned
      mi_assert_internal(_mi_page_segment(page)->kind == MI_SEGMENT_HUGE);
      mi_assert_internal(_mi_page_segment(page)->used==1);
      mi_assert_internal(_mi_page_segment(page)->thread_id==0); // abandoned, not in the huge queue
      page->heap = NULL;
    }
    else {
      mi_assert_internal(_mi_page_segment(page)->kind != MI_SEGMENT_HUGE);
    }
    if (page->block_size <= MI_LARGE_OBJ_SIZE_MAX) {
      _mi_stat_increase(&heap->tld->stats.large, block_size);
      _mi_stat_counter_increase(&heap->tld->stats.large_count, 1);
    }
    else {
      _mi_stat_increase(&heap->tld->stats.huge, block_size);
      _mi_stat_counter_increase(&heap->tld->stats.huge_count, 1);
    }
  }  
  return page;
}


// Generic allocation routine if the fast path (`alloc.c:mi_page_malloc`) does not succeed.
void* _mi_malloc_generic(mi_heap_t* heap, size_t size) mi_attr_noexcept
{
  mi_assert_internal(heap != NULL);

  // initialize if necessary
  if (mi_unlikely(!mi_heap_is_initialized(heap))) {
    mi_thread_init(); // calls `_mi_heap_init` in turn
    heap = mi_get_default_heap();
  }
  mi_assert_internal(mi_heap_is_initialized(heap));

  // call potential deferred free routines
  _mi_deferred_free(heap, false);

  // free delayed frees from other threads
  _mi_heap_delayed_free(heap);

  // huge allocation?
  mi_page_t* page;
  if (mi_unlikely(size > MI_MEDIUM_OBJ_SIZE_MAX)) {
    if (mi_unlikely(size > PTRDIFF_MAX)) {
      page = NULL;
    }
    else {
      page = mi_large_page_alloc(heap,size);
    }
  }
  else {
    // otherwise find a page with free blocks in our size segregated queues
    page = mi_find_free_page(heap,size);
  }
  if (page == NULL) return NULL; // out of memory

  mi_assert_internal(mi_page_immediate_available(page));
  mi_assert_internal(page->block_size >= size);

  // and try again, this time succeeding! (i.e. this should never recurse)
  return _mi_page_malloc(heap, page, size);
}<|MERGE_RESOLUTION|>--- conflicted
+++ resolved
@@ -193,11 +193,7 @@
       mi_block_set_next(page, tail, page->free);
       page->free = page->local_free;
       page->local_free = NULL;
-<<<<<<< HEAD
-    }
-=======
-    }    
->>>>>>> 23c35f4a
+    }
   }
 
   mi_assert_internal(!force || page->local_free == NULL);
@@ -213,11 +209,7 @@
 void _mi_page_reclaim(mi_heap_t* heap, mi_page_t* page) {
   mi_assert_expensive(mi_page_is_valid_init(page));
   mi_assert_internal(page->heap == NULL);
-<<<<<<< HEAD
   mi_assert_internal(_mi_page_segment(page)->kind != MI_SEGMENT_HUGE);
-=======
-  mi_assert_internal(_mi_page_segment(page)->page_kind != MI_PAGE_HUGE);
->>>>>>> 23c35f4a
   _mi_page_free_collect(page,false);
   mi_page_queue_t* pq = mi_page_queue(heap, page->block_size);
   mi_page_queue_push(heap, pq, page);
@@ -404,11 +396,7 @@
   // is the only page left with free blocks. It is not clear
   // how to check this efficiently though... for now we just check
   // if its neighbours are almost fully used.
-<<<<<<< HEAD
-  if (mi_likely(page->block_size <= 32*MI_INTPTR_SIZE)) {
-=======
   if (mi_likely(page->block_size <= (MI_SMALL_SIZE_MAX/4))) {
->>>>>>> 23c35f4a
     if (mi_page_mostly_used(page->prev) && mi_page_mostly_used(page->next)) {
       _mi_stat_counter_increase(&_mi_stats_main.page_no_retire,1);
       return; // dont't retire after all
@@ -717,16 +705,12 @@
   General allocation
 ----------------------------------------------------------- */
 
-<<<<<<< HEAD
-// Large and huge pages are allocated directly 
-static mi_page_t* mi_large_page_alloc(mi_heap_t* heap, size_t size) {
-=======
-// A huge page is allocated directly without being in a queue.
+// Large and huge page allocation.
+// Huge pages are allocated directly without being in a queue.
 // Because huge pages contain just one block, and the segment contains
 // just that page, we always treat them as abandoned and any thread
 // that frees the block can free the whole page and segment directly.
-static mi_page_t* mi_huge_page_alloc(mi_heap_t* heap, size_t size) {
->>>>>>> 23c35f4a
+static mi_page_t* mi_large_page_alloc(mi_heap_t* heap, size_t size) {
   size_t block_size = _mi_wsize_from_size(size) * sizeof(uintptr_t);
   mi_assert_internal(_mi_bin(block_size) == MI_BIN_HUGE); 
   bool is_huge = (block_size > MI_LARGE_OBJ_SIZE_MAX);
