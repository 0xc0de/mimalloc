/*----------------------------------------------------------------------------
Copyright (c) 2018, Microsoft Research, Daan Leijen
This is free software; you can redistribute it and/or modify it under the
terms of the MIT license. A copy of the license can be found in the file
"LICENSE" at the root of this distribution.
-----------------------------------------------------------------------------*/

#include "mimalloc.h"
#include "mimalloc-internal.h"
#include "mimalloc-atomic.h"

#include <string.h>  // memset, memcpy


/* -----------------------------------------------------------
  Helpers
----------------------------------------------------------- */

// return `true` if ok, `false` to break
typedef bool (heap_page_visitor_fun)(mi_heap_t* heap, mi_page_queue_t* pq, mi_page_t* page, void* arg1, void* arg2);

// Visit all pages in a heap; returns `false` if break was called.
static bool mi_heap_visit_pages(mi_heap_t* heap, heap_page_visitor_fun* fn, void* arg1, void* arg2)
{
  if (heap==NULL || heap->page_count==0) return 0;

  // visit all pages
  #if MI_DEBUG>1
  size_t total = heap->page_count;
  #endif
  size_t count = 0;
  for (size_t i = 0; i <= MI_BIN_FULL; i++) {
    mi_page_queue_t* pq = &heap->pages[i];
    mi_page_t* page = pq->first;
    while(page != NULL) {
      mi_page_t* next = page->next; // save next in case the page gets removed from the queue
      mi_assert_internal(mi_page_heap(page) == heap);
      count++;
      if (!fn(heap, pq, page, arg1, arg2)) return false;
      page = next; // and continue
    }
  }
  mi_assert_internal(count == total);
  return true;
}


#if MI_DEBUG>=2
static bool mi_heap_page_is_valid(mi_heap_t* heap, mi_page_queue_t* pq, mi_page_t* page, void* arg1, void* arg2) {
  UNUSED(arg1);
  UNUSED(arg2);
  UNUSED(pq);
  mi_assert_internal(mi_page_heap(page) == heap);
  mi_segment_t* segment = _mi_page_segment(page);
  mi_assert_internal(segment->thread_id == heap->thread_id);
  mi_assert_expensive(_mi_page_is_valid(page));
  return true;
}
#endif
#if MI_DEBUG>=3
static bool mi_heap_is_valid(mi_heap_t* heap) {
  mi_assert_internal(heap!=NULL);
  mi_heap_visit_pages(heap, &mi_heap_page_is_valid, NULL, NULL);
  return true;
}
#endif




/* -----------------------------------------------------------
  "Collect" pages by migrating `local_free` and `thread_free`
  lists and freeing empty pages. This is done when a thread
  stops (and in that case abandons pages if there are still
  blocks alive)
----------------------------------------------------------- */

typedef enum mi_collect_e {
  NORMAL,
  FORCE,
  ABANDON
} mi_collect_t;


static bool mi_heap_page_collect(mi_heap_t* heap, mi_page_queue_t* pq, mi_page_t* page, void* arg_collect, void* arg2 ) {
  UNUSED(arg2);
  UNUSED(heap);
  mi_assert_internal(mi_heap_page_is_valid(heap, pq, page, NULL, NULL));
  mi_collect_t collect = *((mi_collect_t*)arg_collect);
  _mi_page_free_collect(page, collect >= ABANDON);
  if (mi_page_all_free(page)) {
    // no more used blocks, free the page. TODO: should we retire here and be less aggressive?
    _mi_page_free(page, pq, collect != NORMAL);
  }
  else if (collect == ABANDON) {
    // still used blocks but the thread is done; abandon the page
    _mi_page_abandon(page, pq);
  }
  return true; // don't break
}

static bool mi_heap_page_never_delayed_free(mi_heap_t* heap, mi_page_queue_t* pq, mi_page_t* page, void* arg1, void* arg2) {
  UNUSED(arg1);
  UNUSED(arg2);
  UNUSED(heap);
  UNUSED(pq);
  _mi_page_use_delayed_free(page, MI_NEVER_DELAYED_FREE, false);
  return true; // don't break
}

static void mi_heap_collect_ex(mi_heap_t* heap, mi_collect_t collect)
{
  if (!mi_heap_is_initialized(heap)) return;
  _mi_deferred_free(heap, collect > NORMAL);

  // collect (some) abandoned pages
  if (collect >= NORMAL && !heap->no_reclaim) {
    if (collect == NORMAL) {
      // this may free some segments (but also take ownership of abandoned pages)
      _mi_segment_try_reclaim_abandoned(heap, false, &heap->tld->segments);
    }
    else if (
              #ifdef NDEBUG
              collect == FORCE
              #else
              collect >= FORCE
              #endif
              && _mi_is_main_thread() && mi_heap_is_backing(heap))
    {
      // the main thread is abandoned, try to free all abandoned segments.
      // if all memory is freed by now, all segments should be freed.
      _mi_segment_try_reclaim_abandoned(heap, true, &heap->tld->segments);
    }
  }

  // if abandoning, mark all pages to no longer add to delayed_free
  if (collect == ABANDON) {
    //for (mi_page_t* page = heap->pages[MI_BIN_FULL].first; page != NULL; page = page->next) {
    //  _mi_page_use_delayed_free(page, false);  // set thread_free.delayed to MI_NO_DELAYED_FREE
    //}
    mi_heap_visit_pages(heap, &mi_heap_page_never_delayed_free, NULL, NULL);
  }

  // free thread delayed blocks.
  // (if abandoning, after this there are no more local references into the pages.)
  _mi_heap_delayed_free(heap);

  // collect all pages owned by this thread
  mi_heap_visit_pages(heap, &mi_heap_page_collect, &collect, NULL);
  mi_assert_internal( collect != ABANDON || heap->thread_delayed_free == NULL );

  // collect segment caches
  if (collect >= FORCE) {
    _mi_segment_thread_collect(&heap->tld->segments);
  }

  // collect regions
  if (collect >= FORCE && _mi_is_main_thread()) {
    // _mi_mem_collect(&heap->tld->stats);
  }
}

void _mi_heap_collect_abandon(mi_heap_t* heap) {
  mi_heap_collect_ex(heap, ABANDON);
}

void mi_heap_collect(mi_heap_t* heap, bool force) mi_attr_noexcept {
  mi_heap_collect_ex(heap, (force ? FORCE : NORMAL));
}

void mi_collect(bool force) mi_attr_noexcept {
  mi_heap_collect(mi_get_default_heap(), force);
}


/* -----------------------------------------------------------
  Heap new
----------------------------------------------------------- */

mi_heap_t* mi_heap_get_default(void) {
  mi_thread_init();
  return mi_get_default_heap();
}

mi_heap_t* mi_heap_get_backing(void) {
  mi_heap_t* heap = mi_heap_get_default();
  mi_assert_internal(heap!=NULL);
  mi_heap_t* bheap = heap->tld->heap_backing;
  mi_assert_internal(bheap!=NULL);
  mi_assert_internal(bheap->thread_id == _mi_thread_id());
  return bheap;
}

mi_heap_t* mi_heap_new(void) {
  mi_heap_t* bheap = mi_heap_get_backing();
  mi_heap_t* heap = mi_heap_malloc_tp(bheap, mi_heap_t);
  if (heap==NULL) return NULL;
  memcpy(heap, &_mi_heap_empty, sizeof(mi_heap_t));
  heap->tld = bheap->tld;
  heap->thread_id = _mi_thread_id();
  _mi_random_split(&bheap->random, &heap->random);
  heap->cookie = _mi_heap_random_next(heap) | 1;
  heap->key[0] = _mi_heap_random_next(heap);
  heap->key[1] = _mi_heap_random_next(heap);
  heap->no_reclaim = true;  // don't reclaim abandoned pages or otherwise destroy is unsafe
  return heap;
}

uintptr_t _mi_heap_random_next(mi_heap_t* heap) {
  return _mi_random_next(&heap->random);
}

// zero out the page queues
static void mi_heap_reset_pages(mi_heap_t* heap) {
  mi_assert_internal(mi_heap_is_initialized(heap));
  // TODO: copy full empty heap instead?
  memset(&heap->pages_free_direct, 0, sizeof(heap->pages_free_direct));
#ifdef MI_MEDIUM_DIRECT
  memset(&heap->pages_free_medium, 0, sizeof(heap->pages_free_medium));
#endif
  memcpy(&heap->pages, &_mi_heap_empty.pages, sizeof(heap->pages));
  heap->thread_delayed_free = NULL;
  heap->page_count = 0;
}

// called from `mi_heap_destroy` and `mi_heap_delete` to free the internal heap resources.
static void mi_heap_free(mi_heap_t* heap) {
  mi_assert_internal(mi_heap_is_initialized(heap));
  if (mi_heap_is_backing(heap)) return; // dont free the backing heap

  // reset default
  if (mi_heap_is_default(heap)) {
    _mi_heap_set_default_direct(heap->tld->heap_backing);
  }
  // and free the used memory
  mi_free(heap);
}


/* -----------------------------------------------------------
  Heap destroy
----------------------------------------------------------- */

static bool _mi_heap_page_destroy(mi_heap_t* heap, mi_page_queue_t* pq, mi_page_t* page, void* arg1, void* arg2) {
  UNUSED(arg1);
  UNUSED(arg2);
  UNUSED(heap);
  UNUSED(pq);

  // ensure no more thread_delayed_free will be added
  _mi_page_use_delayed_free(page, MI_NEVER_DELAYED_FREE, false);

  // stats
<<<<<<< HEAD
  if (page->block_size > MI_MEDIUM_OBJ_SIZE_MAX) {
    if (page->block_size <= MI_LARGE_OBJ_SIZE_MAX) {
      _mi_stat_decrease(&heap->tld->stats.large,page->block_size);
=======
  const size_t bsize = mi_page_block_size(page);
  if (bsize > MI_LARGE_OBJ_SIZE_MAX) {
    if (bsize > MI_HUGE_OBJ_SIZE_MAX) {
      _mi_stat_decrease(&heap->tld->stats.giant, bsize);
>>>>>>> 5bc1c52a
    }
    else {
      _mi_stat_decrease(&heap->tld->stats.huge, bsize);
    }
  }
#if (MI_STAT>1)
  _mi_page_free_collect(page, false);  // update used count
  const size_t inuse = page->used;
  if (bsize <= MI_LARGE_OBJ_SIZE_MAX) {
    mi_heap_stat_decrease(heap, normal[_mi_bin(bsize)], inuse);
  }
  mi_heap_stat_decrease(heap, malloc, bsize * inuse);  // todo: off for aligned blocks...
#endif

  /// pretend it is all free now
  mi_assert_internal(mi_page_thread_free(page) == NULL);
  page->used = 0;

  // and free the page
  _mi_segment_page_free(page,false /* no force? */, &heap->tld->segments);

  return true; // keep going
}

void _mi_heap_destroy_pages(mi_heap_t* heap) {
  mi_heap_visit_pages(heap, &_mi_heap_page_destroy, NULL, NULL);
  mi_heap_reset_pages(heap);
}

void mi_heap_destroy(mi_heap_t* heap) {
  mi_assert(mi_heap_is_initialized(heap));
  mi_assert(heap->no_reclaim);
  mi_assert_expensive(mi_heap_is_valid(heap));
  if (!mi_heap_is_initialized(heap)) return;
  if (!heap->no_reclaim) {
    // don't free in case it may contain reclaimed pages
    mi_heap_delete(heap);
  }
  else {
    // free all pages
    _mi_heap_destroy_pages(heap);
    mi_heap_free(heap);
  }
}



/* -----------------------------------------------------------
  Safe Heap delete
----------------------------------------------------------- */

// Tranfer the pages from one heap to the other
static void mi_heap_absorb(mi_heap_t* heap, mi_heap_t* from) {
  mi_assert_internal(heap!=NULL);
  if (from==NULL || from->page_count == 0) return;

  // unfull all full pages in the `from` heap
  mi_page_t* page = from->pages[MI_BIN_FULL].first;
  while (page != NULL) {
    mi_page_t* next = page->next;
    _mi_page_unfull(page);
    page = next;
  }
  mi_assert_internal(from->pages[MI_BIN_FULL].first == NULL);

  // free outstanding thread delayed free blocks
  _mi_heap_delayed_free(from);

  // transfer all pages by appending the queues; this will set
  // a new heap field which is ok as all pages are unfull'd and thus
  // other threads won't access this field anymore (see `mi_free_block_mt`)
  for (size_t i = 0; i < MI_BIN_FULL; i++) {
    mi_page_queue_t* pq = &heap->pages[i];
    mi_page_queue_t* append = &from->pages[i];
    size_t pcount = _mi_page_queue_append(heap, pq, append);
    heap->page_count += pcount;
    from->page_count -= pcount;
  }
  mi_assert_internal(from->thread_delayed_free == NULL);
  mi_assert_internal(from->page_count == 0);

  // and reset the `from` heap
  mi_heap_reset_pages(from);
}

// Safe delete a heap without freeing any still allocated blocks in that heap.
void mi_heap_delete(mi_heap_t* heap)
{
  mi_assert(mi_heap_is_initialized(heap));
  mi_assert_expensive(mi_heap_is_valid(heap));
  if (!mi_heap_is_initialized(heap)) return;

  if (!mi_heap_is_backing(heap)) {
    // tranfer still used pages to the backing heap
    mi_heap_absorb(heap->tld->heap_backing, heap);
  }
  else {
    // the backing heap abandons its pages
    _mi_heap_collect_abandon(heap);
  }
  mi_assert_internal(heap->page_count==0);
  mi_heap_free(heap);
}

mi_heap_t* mi_heap_set_default(mi_heap_t* heap) {
  mi_assert(mi_heap_is_initialized(heap));
  if (!mi_heap_is_initialized(heap)) return NULL;
  mi_assert_expensive(mi_heap_is_valid(heap));
  mi_heap_t* old = mi_get_default_heap();
  _mi_heap_set_default_direct(heap);
  return old;
}




/* -----------------------------------------------------------
  Analysis
----------------------------------------------------------- */

// static since it is not thread safe to access heaps from other threads.
static mi_heap_t* mi_heap_of_block(const void* p) {
  if (p == NULL) return NULL;
  mi_segment_t* segment = _mi_ptr_segment(p);
  bool valid = (_mi_ptr_cookie(segment) == segment->cookie);
  mi_assert_internal(valid);
  if (mi_unlikely(!valid)) return NULL;
  return mi_page_heap(_mi_segment_page_of(segment,p));
}

bool mi_heap_contains_block(mi_heap_t* heap, const void* p) {
  mi_assert(heap != NULL);
  if (!mi_heap_is_initialized(heap)) return false;
  return (heap == mi_heap_of_block(p));
}


static bool mi_heap_page_check_owned(mi_heap_t* heap, mi_page_queue_t* pq, mi_page_t* page, void* p, void* vfound) {
  UNUSED(heap);
  UNUSED(pq);
  bool* found = (bool*)vfound;
  mi_segment_t* segment = _mi_page_segment(page);
  void* start = _mi_page_start(segment, page, NULL);
  void* end   = (uint8_t*)start + (page->capacity * mi_page_block_size(page));
  *found = (p >= start && p < end);
  return (!*found); // continue if not found
}

bool mi_heap_check_owned(mi_heap_t* heap, const void* p) {
  mi_assert(heap != NULL);
  if (!mi_heap_is_initialized(heap)) return false;
  if (((uintptr_t)p & (MI_INTPTR_SIZE - 1)) != 0) return false;  // only aligned pointers
  bool found = false;
  mi_heap_visit_pages(heap, &mi_heap_page_check_owned, (void*)p, &found);
  return found;
}

bool mi_check_owned(const void* p) {
  return mi_heap_check_owned(mi_get_default_heap(), p);
}

/* -----------------------------------------------------------
  Visit all heap blocks and areas
  Todo: enable visiting abandoned pages, and
        enable visiting all blocks of all heaps across threads
----------------------------------------------------------- */

// Separate struct to keep `mi_page_t` out of the public interface
typedef struct mi_heap_area_ex_s {
  mi_heap_area_t area;
  mi_page_t*     page;
} mi_heap_area_ex_t;

static bool mi_heap_area_visit_blocks(const mi_heap_area_ex_t* xarea, mi_block_visit_fun* visitor, void* arg) {
  mi_assert(xarea != NULL);
  if (xarea==NULL) return true;
  const mi_heap_area_t* area = &xarea->area;
  mi_page_t* page = xarea->page;
  mi_assert(page != NULL);
  if (page == NULL) return true;

  _mi_page_free_collect(page,true);
  mi_assert_internal(page->local_free == NULL);
  if (page->used == 0) return true;

  const size_t bsize = mi_page_block_size(page);
  size_t   psize;
  uint8_t* pstart = _mi_page_start(_mi_page_segment(page), page, &psize);

  if (page->capacity == 1) {
    // optimize page with one block
    mi_assert_internal(page->used == 1 && page->free == NULL);
    return visitor(mi_page_heap(page), area, pstart, bsize, arg);
  }

  // create a bitmap of free blocks.
  #define MI_MAX_BLOCKS   (MI_SMALL_PAGE_SIZE / sizeof(void*))
  uintptr_t free_map[MI_MAX_BLOCKS / sizeof(uintptr_t)];
  memset(free_map, 0, sizeof(free_map));

  size_t free_count = 0;
  for (mi_block_t* block = page->free; block != NULL; block = mi_block_next(page,block)) {
    free_count++;
    mi_assert_internal((uint8_t*)block >= pstart && (uint8_t*)block < (pstart + psize));
    size_t offset = (uint8_t*)block - pstart;
    mi_assert_internal(offset % bsize == 0);
    size_t blockidx = offset / bsize;  // Todo: avoid division?
    mi_assert_internal( blockidx < MI_MAX_BLOCKS);
    size_t bitidx = (blockidx / sizeof(uintptr_t));
    size_t bit = blockidx - (bitidx * sizeof(uintptr_t));
    free_map[bitidx] |= ((uintptr_t)1 << bit);
  }
  mi_assert_internal(page->capacity == (free_count + page->used));

  // walk through all blocks skipping the free ones
  size_t used_count = 0;
  for (size_t i = 0; i < page->capacity; i++) {
    size_t bitidx = (i / sizeof(uintptr_t));
    size_t bit = i - (bitidx * sizeof(uintptr_t));
    uintptr_t m = free_map[bitidx];
    if (bit == 0 && m == UINTPTR_MAX) {
      i += (sizeof(uintptr_t) - 1); // skip a run of free blocks
    }
    else if ((m & ((uintptr_t)1 << bit)) == 0) {
      used_count++;
      uint8_t* block = pstart + (i * bsize);
      if (!visitor(mi_page_heap(page), area, block, bsize, arg)) return false;
    }
  }
  mi_assert_internal(page->used == used_count);
  return true;
}

typedef bool (mi_heap_area_visit_fun)(const mi_heap_t* heap, const mi_heap_area_ex_t* area, void* arg);


static bool mi_heap_visit_areas_page(mi_heap_t* heap, mi_page_queue_t* pq, mi_page_t* page, void* vfun, void* arg) {
  UNUSED(heap);
  UNUSED(pq);
  mi_heap_area_visit_fun* fun = (mi_heap_area_visit_fun*)vfun;
  mi_heap_area_ex_t xarea;
  const size_t bsize = mi_page_block_size(page);
  xarea.page = page;
  xarea.area.reserved = page->reserved * bsize;
  xarea.area.committed = page->capacity * bsize;
  xarea.area.blocks = _mi_page_start(_mi_page_segment(page), page, NULL);
  xarea.area.used = page->used;
  xarea.area.block_size = bsize;
  return fun(heap, &xarea, arg);
}

// Visit all heap pages as areas
static bool mi_heap_visit_areas(const mi_heap_t* heap, mi_heap_area_visit_fun* visitor, void* arg) {
  if (visitor == NULL) return false;
  return mi_heap_visit_pages((mi_heap_t*)heap, &mi_heap_visit_areas_page, (void*)(visitor), arg); // note: function pointer to void* :-{
}

// Just to pass arguments
typedef struct mi_visit_blocks_args_s {
  bool  visit_blocks;
  mi_block_visit_fun* visitor;
  void* arg;
} mi_visit_blocks_args_t;

static bool mi_heap_area_visitor(const mi_heap_t* heap, const mi_heap_area_ex_t* xarea, void* arg) {
  mi_visit_blocks_args_t* args = (mi_visit_blocks_args_t*)arg;
  if (!args->visitor(heap, &xarea->area, NULL, xarea->area.block_size, args->arg)) return false;
  if (args->visit_blocks) {
    return mi_heap_area_visit_blocks(xarea, args->visitor, args->arg);
  }
  else {
    return true;
  }
}

// Visit all blocks in a heap
bool mi_heap_visit_blocks(const mi_heap_t* heap, bool visit_blocks, mi_block_visit_fun* visitor, void* arg) {
  mi_visit_blocks_args_t args = { visit_blocks, visitor, arg };
  return mi_heap_visit_areas(heap, &mi_heap_area_visitor, &args);
}<|MERGE_RESOLUTION|>--- conflicted
+++ resolved
@@ -251,16 +251,10 @@
   _mi_page_use_delayed_free(page, MI_NEVER_DELAYED_FREE, false);
 
   // stats
-<<<<<<< HEAD
-  if (page->block_size > MI_MEDIUM_OBJ_SIZE_MAX) {
-    if (page->block_size <= MI_LARGE_OBJ_SIZE_MAX) {
-      _mi_stat_decrease(&heap->tld->stats.large,page->block_size);
-=======
   const size_t bsize = mi_page_block_size(page);
-  if (bsize > MI_LARGE_OBJ_SIZE_MAX) {
-    if (bsize > MI_HUGE_OBJ_SIZE_MAX) {
-      _mi_stat_decrease(&heap->tld->stats.giant, bsize);
->>>>>>> 5bc1c52a
+  if (bsize > MI_MEDIUM_OBJ_SIZE_MAX) {
+    if (bsize <= MI_LARGE_OBJ_SIZE_MAX) {
+      _mi_stat_decrease(&heap->tld->stats.large,bsize);
     }
     else {
       _mi_stat_decrease(&heap->tld->stats.huge, bsize);
