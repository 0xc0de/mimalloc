/* ----------------------------------------------------------------------------
Copyright (c) 2018-2021, Microsoft Research, Daan Leijen
This is free software; you can redistribute it and/or modify it under the
terms of the MIT license. A copy of the license can be found in the file
"LICENSE" at the root of this distribution.
-----------------------------------------------------------------------------*/
#include "mimalloc.h"
#include "mimalloc-internal.h"
#include "mimalloc-atomic.h"

#include <stdio.h>
#include <stdlib.h> // strtol
#include <string.h> // strncpy, strncat, strlen, strstr
#include <ctype.h>  // toupper
#include <stdarg.h>

#ifdef _MSC_VER
#pragma warning(disable:4996)   // strncpy, strncat
#endif


static long mi_max_error_count   = 16; // stop outputting errors after this (use < 0 for no limit)
static long mi_max_warning_count = 16; // stop outputting warnings after this (use < 0 for no limit)

static void mi_add_stderr_output(void);

int mi_version(void) mi_attr_noexcept {
  return MI_MALLOC_VERSION;
}

#ifdef _WIN32
#include <conio.h>
#endif

// --------------------------------------------------------
// Options
// These can be accessed by multiple threads and may be
// concurrently initialized, but an initializing data race
// is ok since they resolve to the same value.
// --------------------------------------------------------
typedef enum mi_init_e {
  UNINIT,       // not yet initialized
  DEFAULTED,    // not found in the environment, use default value
  INITIALIZED   // found in environment or set explicitly
} mi_init_t;

typedef struct mi_option_desc_s {
  long        value;  // the value
  mi_init_t   init;   // is it initialized yet? (from the environment)
  mi_option_t option; // for debugging: the option index should match the option
  const char* name;   // option name without `mimalloc_` prefix
  const char* legacy_name; // potential legacy v1.x option name
} mi_option_desc_t;

#define MI_OPTION(opt)                  mi_option_##opt, #opt, NULL
#define MI_OPTION_LEGACY(opt,legacy)    mi_option_##opt, #opt, #legacy

static mi_option_desc_t options[_mi_option_last] =
{
  // stable options
  #if MI_DEBUG || defined(MI_SHOW_ERRORS)
  { 1, UNINIT, MI_OPTION(show_errors) },
  #else
  { 0, UNINIT, MI_OPTION(show_errors) },
  #endif
  { 0, UNINIT, MI_OPTION(show_stats) },
  { 0, UNINIT, MI_OPTION(verbose) },

  // Some of the following options are experimental and not all combinations are valid. Use with care.
  { 1, UNINIT, MI_OPTION(eager_commit) },        // commit per segment directly (8MiB)  (but see also `eager_commit_delay`)
  { 0, UNINIT, MI_OPTION(deprecated_eager_region_commit) },
  { 0, UNINIT, MI_OPTION(deprecated_reset_decommits) },
  { 0, UNINIT, MI_OPTION(large_os_pages) },      // use large OS pages, use only with eager commit to prevent fragmentation of VMA's
  { 0, UNINIT, MI_OPTION(reserve_huge_os_pages) },  // per 1GiB huge pages
  { -1, UNINIT, MI_OPTION(reserve_huge_os_pages_at) }, // reserve huge pages at node N
  { 0, UNINIT, MI_OPTION(reserve_os_memory)     },
  { 0, UNINIT, MI_OPTION(deprecated_segment_cache) },  // cache N segments per thread
  { 0, UNINIT, MI_OPTION(page_reset) },          // reset page memory on free
  { 0, UNINIT, MI_OPTION_LEGACY(abandoned_page_decommit, abandoned_page_reset) },// decommit free page memory when a thread terminates  
  { 0, UNINIT, MI_OPTION(deprecated_segment_reset) },
  #if defined(__NetBSD__)
  { 0, UNINIT, MI_OPTION(eager_commit_delay) },  // the first N segments per thread are not eagerly committed
  #elif defined(_WIN32)
  { 4, UNINIT, MI_OPTION(eager_commit_delay) },  // the first N segments per thread are not eagerly committed (but per page in the segment on demand)
  #else
  { 1, UNINIT, MI_OPTION(eager_commit_delay) },  // the first N segments per thread are not eagerly committed (but per page in the segment on demand)
  #endif
  { 25,   UNINIT, MI_OPTION_LEGACY(decommit_delay, reset_delay) }, // page decommit delay in milli-seconds
  { 0,    UNINIT, MI_OPTION(use_numa_nodes) },    // 0 = use available numa nodes, otherwise use at most N nodes. 
  { 0,    UNINIT, MI_OPTION(limit_os_alloc) },    // 1 = do not use OS memory for allocation (but only reserved arenas)
  { 100,  UNINIT, MI_OPTION(os_tag) },            // only apple specific for now but might serve more or less related purpose
  { 16,   UNINIT, MI_OPTION(max_errors) },        // maximum errors that are output
  { 16,   UNINIT, MI_OPTION(max_warnings) },      // maximum warnings that are output
  { 8,    UNINIT, MI_OPTION(max_segment_reclaim)},// max. number of segment reclaims from the abandoned segments per try.  
  { 1,    UNINIT, MI_OPTION(allow_decommit) },    // decommit slices when no longer used (after decommit_delay milli-seconds)
  { 500,  UNINIT, MI_OPTION(segment_decommit_delay) }, // decommit delay in milli-seconds for freed segments
  { 2,    UNINIT, MI_OPTION(decommit_extend_delay) }
};

static void mi_option_init(mi_option_desc_t* desc);

void _mi_options_init(void) {
  // called on process load; should not be called before the CRT is initialized!
  // (e.g. do not call this from process_init as that may run before CRT initialization)
  mi_add_stderr_output(); // now it safe to use stderr for output
  for(int i = 0; i < _mi_option_last; i++ ) {
    mi_option_t option = (mi_option_t)i;
    long l = mi_option_get(option); MI_UNUSED(l); // initialize
    if (option != mi_option_verbose) {
      mi_option_desc_t* desc = &options[option];
      _mi_verbose_message("option '%s': %ld\n", desc->name, desc->value);
    }
  }
  mi_max_error_count = mi_option_get(mi_option_max_errors);
  mi_max_warning_count = mi_option_get(mi_option_max_warnings);
}

mi_decl_nodiscard long mi_option_get(mi_option_t option) {
  mi_assert(option >= 0 && option < _mi_option_last);
  if (option < 0 || option >= _mi_option_last) return 0;
  mi_option_desc_t* desc = &options[option];
  mi_assert(desc->option == option);  // index should match the option
  if mi_unlikely(desc->init == UNINIT) {
    mi_option_init(desc);
  }
  return desc->value;
}

mi_decl_nodiscard long mi_option_get_clamp(mi_option_t option, long min, long max) {
  long x = mi_option_get(option);
  return (x < min ? min : (x > max ? max : x));
}

void mi_option_set(mi_option_t option, long value) {
  mi_assert(option >= 0 && option < _mi_option_last);
  if (option < 0 || option >= _mi_option_last) return;
  mi_option_desc_t* desc = &options[option];
  mi_assert(desc->option == option);  // index should match the option
  desc->value = value;
  desc->init = INITIALIZED;
}

void mi_option_set_default(mi_option_t option, long value) {
  mi_assert(option >= 0 && option < _mi_option_last);
  if (option < 0 || option >= _mi_option_last) return;
  mi_option_desc_t* desc = &options[option];
  if (desc->init != INITIALIZED) {
    desc->value = value;
  }
}

mi_decl_nodiscard bool mi_option_is_enabled(mi_option_t option) {
  return (mi_option_get(option) != 0);
}

void mi_option_set_enabled(mi_option_t option, bool enable) {
  mi_option_set(option, (enable ? 1 : 0));
}

void mi_option_set_enabled_default(mi_option_t option, bool enable) {
  mi_option_set_default(option, (enable ? 1 : 0));
}

void mi_option_enable(mi_option_t option) {
  mi_option_set_enabled(option,true);
}

void mi_option_disable(mi_option_t option) {
  mi_option_set_enabled(option,false);
}


static void mi_out_stderr(const char* msg, void* arg) {
  MI_UNUSED(arg);
  if (msg == NULL) return;
  #ifdef _WIN32
  // on windows with redirection, the C runtime cannot handle locale dependent output
  // after the main thread closes so we use direct console output.
  if (!_mi_preloading()) { 
    // _cputs(msg);  // _cputs cannot be used at is aborts if it fails to lock the console
    static HANDLE hcon = INVALID_HANDLE_VALUE;
    if (hcon == INVALID_HANDLE_VALUE) {
      hcon = GetStdHandle(STD_ERROR_HANDLE);
    }
    const size_t len = strlen(msg);
    if (hcon != INVALID_HANDLE_VALUE && len > 0 && len < UINT32_MAX) {
      DWORD written = 0;
      WriteConsoleA(hcon, msg, (DWORD)len, &written, NULL);
    }
  }
  #else
  fputs(msg, stderr);
  #endif
}

// Since an output function can be registered earliest in the `main`
// function we also buffer output that happens earlier. When
// an output function is registered it is called immediately with
// the output up to that point.
#ifndef MI_MAX_DELAY_OUTPUT
#define MI_MAX_DELAY_OUTPUT ((size_t)(32*1024))
#endif
static char out_buf[MI_MAX_DELAY_OUTPUT+1];
static _Atomic(size_t) out_len;

static void mi_out_buf(const char* msg, void* arg) {
  MI_UNUSED(arg);
  if (msg==NULL) return;
  if (mi_atomic_load_relaxed(&out_len)>=MI_MAX_DELAY_OUTPUT) return;
  size_t n = strlen(msg);
  if (n==0) return;
  // claim space
  size_t start = mi_atomic_add_acq_rel(&out_len, n);
  if (start >= MI_MAX_DELAY_OUTPUT) return;
  // check bound
  if (start+n >= MI_MAX_DELAY_OUTPUT) {
    n = MI_MAX_DELAY_OUTPUT-start-1;
  }
  _mi_memcpy(&out_buf[start], msg, n);
}

static void mi_out_buf_flush(mi_output_fun* out, bool no_more_buf, void* arg) {
  if (out==NULL) return;
  // claim (if `no_more_buf == true`, no more output will be added after this point)
  size_t count = mi_atomic_add_acq_rel(&out_len, (no_more_buf ? MI_MAX_DELAY_OUTPUT : 1));
  // and output the current contents
  if (count>MI_MAX_DELAY_OUTPUT) count = MI_MAX_DELAY_OUTPUT;
  out_buf[count] = 0;
  out(out_buf,arg);
  if (!no_more_buf) {
    out_buf[count] = '\n'; // if continue with the buffer, insert a newline
  }
}


// Once this module is loaded, switch to this routine
// which outputs to stderr and the delayed output buffer.
static void mi_out_buf_stderr(const char* msg, void* arg) {
  mi_out_stderr(msg,arg);
  mi_out_buf(msg,arg);
}



// --------------------------------------------------------
// Default output handler
// --------------------------------------------------------

// Should be atomic but gives errors on many platforms as generally we cannot cast a function pointer to a uintptr_t.
// For now, don't register output from multiple threads.
static mi_output_fun* volatile mi_out_default; // = NULL
static _Atomic(void*) mi_out_arg; // = NULL

static mi_output_fun* mi_out_get_default(void** parg) {
  if (parg != NULL) { *parg = mi_atomic_load_ptr_acquire(void,&mi_out_arg); }
  mi_output_fun* out = mi_out_default;
  return (out == NULL ? &mi_out_buf : out);
}

void mi_register_output(mi_output_fun* out, void* arg) mi_attr_noexcept {
  mi_out_default = (out == NULL ? &mi_out_stderr : out); // stop using the delayed output buffer
  mi_atomic_store_ptr_release(void,&mi_out_arg, arg);
  if (out!=NULL) mi_out_buf_flush(out,true,arg);         // output all the delayed output now
}

// add stderr to the delayed output after the module is loaded
static void mi_add_stderr_output() {
  mi_assert_internal(mi_out_default == NULL);
  mi_out_buf_flush(&mi_out_stderr, false, NULL); // flush current contents to stderr
  mi_out_default = &mi_out_buf_stderr;           // and add stderr to the delayed output
}

// --------------------------------------------------------
// Messages, all end up calling `_mi_fputs`.
// --------------------------------------------------------
static _Atomic(size_t) error_count;   // = 0;  // when >= max_error_count stop emitting errors
static _Atomic(size_t) warning_count; // = 0;  // when >= max_warning_count stop emitting warnings

// When overriding malloc, we may recurse into mi_vfprintf if an allocation
// inside the C runtime causes another message.
// In some cases (like on macOS) the loader already allocates which
// calls into mimalloc; if we then access thread locals (like `recurse`)
// this may crash as the access may call _tlv_bootstrap that tries to 
// (recursively) invoke malloc again to allocate space for the thread local
// variables on demand. This is why we use a _mi_preloading test on such
// platforms. However, C code generator may move the initial thread local address
// load before the `if` and we therefore split it out in a separate funcion.
static mi_decl_thread bool recurse = false;

static mi_decl_noinline bool mi_recurse_enter_prim(void) {
  if (recurse) return false;
  recurse = true;
  return true;
}

static mi_decl_noinline void mi_recurse_exit_prim(void) {
  recurse = false;
}

static bool mi_recurse_enter(void) {
  #if defined(__APPLE__) || defined(MI_TLS_RECURSE_GUARD)
  if (_mi_preloading()) return true;
  #endif
  return mi_recurse_enter_prim();
}

static void mi_recurse_exit(void) {
  #if defined(__APPLE__) || defined(MI_TLS_RECURSE_GUARD)
  if (_mi_preloading()) return;
  #endif
  mi_recurse_exit_prim();
}

void _mi_fputs(mi_output_fun* out, void* arg, const char* prefix, const char* message) {
  if (out==NULL || (FILE*)out==stdout || (FILE*)out==stderr) { // TODO: use mi_out_stderr for stderr?
    if (!mi_recurse_enter()) return;
    out = mi_out_get_default(&arg);
    if (prefix != NULL) out(prefix, arg);
    out(message, arg);
    mi_recurse_exit();
  }
  else {
    if (prefix != NULL) out(prefix, arg);
    out(message, arg);
  }
}

// Define our own limited `fprintf` that avoids memory allocation.
// We do this using `snprintf` with a limited buffer.
static void mi_vfprintf( mi_output_fun* out, void* arg, const char* prefix, const char* fmt, va_list args ) {
  char buf[512];
  if (fmt==NULL) return;
  if (!mi_recurse_enter()) return;
  vsnprintf(buf,sizeof(buf)-1,fmt,args);
  mi_recurse_exit();
  _mi_fputs(out,arg,prefix,buf);
}

void _mi_fprintf( mi_output_fun* out, void* arg, const char* fmt, ... ) {
  va_list args;
  va_start(args,fmt);
  mi_vfprintf(out,arg,NULL,fmt,args);
  va_end(args);
}

static void mi_vfprintf_thread(mi_output_fun* out, void* arg, const char* prefix, const char* fmt, va_list args) {
  if (prefix != NULL && strlen(prefix) <= 32 && !_mi_is_main_thread()) {
    char tprefix[64];
    snprintf(tprefix, sizeof(tprefix), "%sthread 0x%zx: ", prefix, _mi_thread_id());
    mi_vfprintf(out, arg, tprefix, fmt, args);
  }
  else {
    mi_vfprintf(out, arg, prefix, fmt, args);
  }
}

void _mi_trace_message(const char* fmt, ...) {
  if (mi_option_get(mi_option_verbose) <= 1) return;  // only with verbose level 2 or higher
  va_list args;
  va_start(args, fmt);
  mi_vfprintf_thread(NULL, NULL, "mimalloc: ", fmt, args);
  va_end(args);
}

void _mi_verbose_message(const char* fmt, ...) {
  if (!mi_option_is_enabled(mi_option_verbose)) return;
  va_list args;
  va_start(args,fmt);
  mi_vfprintf(NULL, NULL, "mimalloc: ", fmt, args);
  va_end(args);
}

static void mi_show_error_message(const char* fmt, va_list args) {
  if (!mi_option_is_enabled(mi_option_verbose)) {
    if (!mi_option_is_enabled(mi_option_show_errors)) return;
    if (mi_max_error_count >= 0 && (long)mi_atomic_increment_acq_rel(&error_count) > mi_max_error_count) return;
  }
  mi_vfprintf_thread(NULL, NULL, "mimalloc: error: ", fmt, args);
}

void _mi_warning_message(const char* fmt, ...) {
  if (!mi_option_is_enabled(mi_option_verbose)) {
    if (!mi_option_is_enabled(mi_option_show_errors)) return;
    if (mi_max_warning_count >= 0 && (long)mi_atomic_increment_acq_rel(&warning_count) > mi_max_warning_count) return;
  }
  va_list args;
  va_start(args,fmt);
  mi_vfprintf_thread(NULL, NULL, "mimalloc: warning: ", fmt, args);
  va_end(args);
}


#if MI_DEBUG
void _mi_assert_fail(const char* assertion, const char* fname, unsigned line, const char* func ) {
  _mi_fprintf(NULL, NULL, "mimalloc: assertion failed: at \"%s\":%u, %s\n  assertion: \"%s\"\n", fname, line, (func==NULL?"":func), assertion);
  abort();
}
#endif

// --------------------------------------------------------
// Stack traces
// --------------------------------------------------------

#if (MI_DEBUG_TRACE > 0) && defined(_WIN32)
void _mi_stack_trace_capture(void** strace, size_t len, size_t skip) {
  CaptureStackBackTrace((DWORD)skip + 1, (DWORD)len, strace, NULL);
}

#include <dbghelp.h>
#pragma comment(lib,"dbghelp")
void _mi_stack_trace_print(const char* msg, void** strace, size_t len, const mi_block_t* block, size_t bsize, size_t avail) {
  _mi_fprintf(NULL, NULL, "trace %s at %p of size %zu (%zub usable), allocated at:\n", 
               (msg==NULL ? "block" : msg), block, avail, bsize);
  uintptr_t uninit = 0;
  for( size_t i = 0; i < MI_INTPTR_SIZE; i++ ) {
    uninit = (uninit << 8) | MI_DEBUG_UNINIT;
  }
  if (strace == NULL || uninit == (uintptr_t)strace[0]) {
    _mi_fprintf(NULL, NULL, "  (uninitialized trace)\n");
  }
  else {
    PSYMBOL_INFO info = (PSYMBOL_INFO)_malloca(sizeof(SYMBOL_INFO) + 256 * sizeof(TCHAR));
    if (info==NULL) return;
    memset(info, 0, sizeof(info));
    info->MaxNameLen = 255;
    info->SizeOfStruct = sizeof(SYMBOL_INFO);
    HANDLE current_process = GetCurrentProcess();
<<<<<<< HEAD
    bool initialized = (SymInitialize(current_process, NULL, TRUE) == TRUE);
    for (size_t i = 0; i < len && strace[i] != NULL; i++) {
      if (!initialized) {
        _mi_fprintf(NULL, NULL, "  %2zu: %8p: <unknown address>\n", i, strace[i]);
      }
      else if (SymFromAddr(current_process, (DWORD64)(strace[i]), 0, info)) {
=======
    for (size_t i = 0; i < len && strace[i] != NULL; i++) {
      if (SymFromAddr(current_process, (DWORD64)(strace[i]), 0, info)) {
>>>>>>> 24ef5905
        _mi_fprintf(NULL, NULL, "  %2zu: %8p: %s\n", i, strace[i], info->Name);
      }
      else {
        _mi_fprintf(NULL, NULL, "  %2zu: %8p: <unknown address: error: 0x%04x>\n", i, strace[i], GetLastError());
      }
<<<<<<< HEAD
    }  
    if (initialized) {
      SymCleanup(current_process);
    }
=======
    }      
>>>>>>> 24ef5905
  }
}
#elif (MI_DEBUG_TRACE > 0) && (defined(__linux__) || defined(__FreeBSD__) || defined(__APPLE__))
#include <execinfo.h>
#define MI_MAX_TRACE_LEN (64)
void _mi_stack_trace_capture(void** strace, size_t len, size_t skip) {
  if (_mi_preloading()) return;
  if (!mi_recurse_enter()) return;  // needed for pthreads
  void* trace[MI_MAX_TRACE_LEN];
  size_t trace_len = skip + len;
  if (trace_len > len) { trace_len = MI_MAX_TRACE_LEN; }
  memset(trace,0,trace_len);
  trace_len = backtrace(trace, trace_len);
  for (size_t i = 0; i < len; i++) {
    void* p = (i + skip < trace_len ? trace[i+skip] : NULL);
    strace[i] = p;
  }
  mi_recurse_exit();
}

void _mi_stack_trace_print(const char* msg, void** strace, size_t len, const mi_block_t* block, size_t bsize, size_t avail) {
  _mi_fprintf(NULL, NULL, "trace %s at %p of size %zu (%zub usable), allocated at:\n", 
                (msg==NULL ? "block" : msg), block, avail, bsize);
  uintptr_t uninit = 0;
  for( size_t i = 0; i < MI_INTPTR_SIZE; i++ ) {
    uninit = (uninit << 8) | MI_DEBUG_UNINIT;
  }
  if (strace == NULL || uninit == (uintptr_t)strace[0]) {
    _mi_fprintf(NULL, NULL, "  (uninitialized trace)\n");
  }
  else {                
    while( len > 0 && strace[len-1] == NULL) { len--; }
    if (len == 0) return;
    char** names = backtrace_symbols(strace, len);
    for (size_t i = 0; i < len && strace[i] != NULL; i++) {
      _mi_fprintf(NULL, NULL, "  %2zu: %8p: %s\n", i, strace[i], (names == NULL || names[i] == NULL ? "<unknown>" : names[i]));
    }
    // free(names);  // avoid potential recursion and leak the trace  
  }
}
#else 
void _mi_stack_trace_capture(void** strace, size_t len, size_t skip) {
  MI_UNUSED(strace); MI_UNUSED(len); MI_UNUSED(skip);  
}
void _mi_stack_trace_print(const char* msg, void** strace, size_t len, const mi_block_t* block, size_t bsize, size_t avail) {
  MI_UNUSED(strace); MI_UNUSED(len); MI_UNUSED(block);
  MI_UNUSED(bsize); MI_UNUSED(avail); MI_UNUSED(msg);
}

#endif

// --------------------------------------------------------
// Errors
// --------------------------------------------------------

static mi_error_fun* volatile  mi_error_handler; // = NULL
static _Atomic(void*) mi_error_arg;     // = NULL

static void mi_error_default(int err) {
  MI_UNUSED(err);
#if (MI_DEBUG>0) 
  if (err==EFAULT) {
    #ifdef _MSC_VER
    __debugbreak();
    #endif
    abort();
  }
#endif
#if (MI_SECURE>0)
  if (err==EFAULT) {  // abort on serious errors in secure mode (corrupted meta-data)
    abort();
  }
#endif
#if defined(MI_XMALLOC)
  if (err==ENOMEM || err==EOVERFLOW) { // abort on memory allocation fails in xmalloc mode
    abort();
  }
#endif
}

void mi_register_error(mi_error_fun* fun, void* arg) {
  mi_error_handler = fun;  // can be NULL
  mi_atomic_store_ptr_release(void,&mi_error_arg, arg);
}

void _mi_error_message(int err, const char* fmt, ...) {
  // show detailed error message
  va_list args;
  va_start(args, fmt);
  mi_show_error_message(fmt, args);
  va_end(args);
  // and call the error handler which may abort (or return normally)
  if (mi_error_handler != NULL) {
    mi_error_handler(err, mi_atomic_load_ptr_acquire(void,&mi_error_arg));
  }
  else {
    mi_error_default(err);
  }
}

// --------------------------------------------------------
// Initialize options by checking the environment
// --------------------------------------------------------

static void mi_strlcpy(char* dest, const char* src, size_t dest_size) {
  if (dest==NULL || src==NULL || dest_size == 0) return;
  // copy until end of src, or when dest is (almost) full
  while (*src != 0 && dest_size > 1) {
    *dest++ = *src++;
    dest_size--;
  }
  // always zero terminate
  *dest = 0;
}

static void mi_strlcat(char* dest, const char* src, size_t dest_size) {
  if (dest==NULL || src==NULL || dest_size == 0) return;
  // find end of string in the dest buffer
  while (*dest != 0 && dest_size > 1) {
    dest++;
    dest_size--;
  }
  // and catenate
  mi_strlcpy(dest, src, dest_size);
}

#ifdef MI_NO_GETENV
static bool mi_getenv(const char* name, char* result, size_t result_size) {
  MI_UNUSED(name);
  MI_UNUSED(result);
  MI_UNUSED(result_size);
  return false;
}
#else
static inline int mi_strnicmp(const char* s, const char* t, size_t n) {
  if (n==0) return 0;
  for (; *s != 0 && *t != 0 && n > 0; s++, t++, n--) {
    if (toupper(*s) != toupper(*t)) break;
  }
  return (n==0 ? 0 : *s - *t);
}
#if defined _WIN32
// On Windows use GetEnvironmentVariable instead of getenv to work
// reliably even when this is invoked before the C runtime is initialized.
// i.e. when `_mi_preloading() == true`.
// Note: on windows, environment names are not case sensitive.
#include <windows.h>
static bool mi_getenv(const char* name, char* result, size_t result_size) {
  result[0] = 0;
  size_t len = GetEnvironmentVariableA(name, result, (DWORD)result_size);
  return (len > 0 && len < result_size);
}
#elif !defined(MI_USE_ENVIRON) || (MI_USE_ENVIRON!=0)
// On Posix systemsr use `environ` to acces environment variables 
// even before the C runtime is initialized.
#if defined(__APPLE__) && defined(__has_include) && __has_include(<crt_externs.h>)
#include <crt_externs.h>
static char** mi_get_environ(void) {
  return (*_NSGetEnviron());
}
#else 
extern char** environ;
static char** mi_get_environ(void) {
  return environ;
}
#endif
static bool mi_getenv(const char* name, char* result, size_t result_size) {
  if (name==NULL) return false;  
  const size_t len = strlen(name);
  if (len == 0) return false;  
  char** env = mi_get_environ();
  if (env == NULL) return false;
  // compare up to 256 entries
  for (int i = 0; i < 256 && env[i] != NULL; i++) {
    const char* s = env[i];
    if (mi_strnicmp(name, s, len) == 0 && s[len] == '=') { // case insensitive
      // found it
      mi_strlcpy(result, s + len + 1, result_size);
      return true;
    }
  }
  return false;
}
#else  
// fallback: use standard C `getenv` but this cannot be used while initializing the C runtime
static bool mi_getenv(const char* name, char* result, size_t result_size) {
  // cannot call getenv() when still initializing the C runtime.
  if (_mi_preloading()) return false;
  const char* s = getenv(name);
  if (s == NULL) {
    // we check the upper case name too.
    char buf[64+1];
    size_t len = strlen(name);
    if (len >= sizeof(buf)) len = sizeof(buf) - 1;
    for (size_t i = 0; i < len; i++) {
      buf[i] = toupper(name[i]);
    }
    buf[len] = 0;
    s = getenv(buf);
  }
  if (s != NULL && strlen(s) < result_size) {
    mi_strlcpy(result, s, result_size);
    return true;
  }
  else {
    return false;
  }
}
#endif  // !MI_USE_ENVIRON
#endif  // !MI_NO_GETENV

static void mi_option_init(mi_option_desc_t* desc) {  
  // Read option value from the environment
  char s[64+1];
  char buf[64+1];
  mi_strlcpy(buf, "mimalloc_", sizeof(buf));
  mi_strlcat(buf, desc->name, sizeof(buf));
  bool found = mi_getenv(buf,s,sizeof(s));
  if (!found && desc->legacy_name != NULL) {
    mi_strlcpy(buf, "mimalloc_", sizeof(buf));
    mi_strlcat(buf, desc->legacy_name, sizeof(buf));
    found = mi_getenv(buf,s,sizeof(s));
    if (found) {
      _mi_warning_message("environment option \"mimalloc_%s\" is deprecated -- use \"mimalloc_%s\" instead.\n", desc->legacy_name, desc->name );
    }    
  }

  if (found) {
    size_t len = strlen(s);
    if (len >= sizeof(buf)) len = sizeof(buf) - 1;
    for (size_t i = 0; i < len; i++) {
      buf[i] = (char)toupper(s[i]);
    }
    buf[len] = 0;
    if (buf[0]==0 || strstr("1;TRUE;YES;ON", buf) != NULL) {
      desc->value = 1;
      desc->init = INITIALIZED;
    }
    else if (strstr("0;FALSE;NO;OFF", buf) != NULL) {
      desc->value = 0;
      desc->init = INITIALIZED;
    }
    else {
      char* end = buf;
      long value = strtol(buf, &end, 10);
      if (desc->option == mi_option_reserve_os_memory) {
        // this option is interpreted in KiB to prevent overflow of `long`
        if (*end == 'K') { end++; }
        else if (*end == 'M') { value *= MI_KiB; end++; }
        else if (*end == 'G') { value *= MI_MiB; end++; }
        else { value = (value + MI_KiB - 1) / MI_KiB; }
        if (end[0] == 'I' && end[1] == 'B') { end += 2; }
        else if (*end == 'B') { end++; }
      }
      if (*end == 0) {
        desc->value = value;
        desc->init = INITIALIZED;
      }
      else {
        // set `init` first to avoid recursion through _mi_warning_message on mimalloc_verbose.
        desc->init = DEFAULTED;
        if (desc->option == mi_option_verbose && desc->value == 0) {
          // if the 'mimalloc_verbose' env var has a bogus value we'd never know
          // (since the value defaults to 'off') so in that case briefly enable verbose
          desc->value = 1;
          _mi_warning_message("environment option mimalloc_%s has an invalid value.\n", desc->name );
          desc->value = 0;
        }
        else {
          _mi_warning_message("environment option mimalloc_%s has an invalid value.\n", desc->name );
        }
      }
    }
    mi_assert_internal(desc->init != UNINIT);
  }
  else if (!_mi_preloading()) {
    desc->init = DEFAULTED;
  }
}<|MERGE_RESOLUTION|>--- conflicted
+++ resolved
@@ -425,30 +425,14 @@
     info->MaxNameLen = 255;
     info->SizeOfStruct = sizeof(SYMBOL_INFO);
     HANDLE current_process = GetCurrentProcess();
-<<<<<<< HEAD
-    bool initialized = (SymInitialize(current_process, NULL, TRUE) == TRUE);
-    for (size_t i = 0; i < len && strace[i] != NULL; i++) {
-      if (!initialized) {
-        _mi_fprintf(NULL, NULL, "  %2zu: %8p: <unknown address>\n", i, strace[i]);
-      }
-      else if (SymFromAddr(current_process, (DWORD64)(strace[i]), 0, info)) {
-=======
     for (size_t i = 0; i < len && strace[i] != NULL; i++) {
       if (SymFromAddr(current_process, (DWORD64)(strace[i]), 0, info)) {
->>>>>>> 24ef5905
         _mi_fprintf(NULL, NULL, "  %2zu: %8p: %s\n", i, strace[i], info->Name);
       }
       else {
         _mi_fprintf(NULL, NULL, "  %2zu: %8p: <unknown address: error: 0x%04x>\n", i, strace[i], GetLastError());
       }
-<<<<<<< HEAD
-    }  
-    if (initialized) {
-      SymCleanup(current_process);
-    }
-=======
     }      
->>>>>>> 24ef5905
   }
 }
 #elif (MI_DEBUG_TRACE > 0) && (defined(__linux__) || defined(__FreeBSD__) || defined(__APPLE__))
