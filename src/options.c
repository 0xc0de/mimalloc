/* ----------------------------------------------------------------------------
Copyright (c) 2018, Microsoft Research, Daan Leijen
This is free software; you can redistribute it and/or modify it under the
terms of the MIT license. A copy of the license can be found in the file
"LICENSE" at the root of this distribution.
-----------------------------------------------------------------------------*/
#include "mimalloc.h"
#include "mimalloc-internal.h"
#include "mimalloc-atomic.h"

#include <stdio.h>
#include <stdlib.h> // strtol
#include <string.h> // strncpy, strncat, strlen, strstr
#include <ctype.h>  // toupper
#include <stdarg.h>

static uintptr_t mi_max_error_count = 16;  // stop outputting errors after this

static void mi_add_stderr_output();

int mi_version(void) mi_attr_noexcept {
  return MI_MALLOC_VERSION;
}

#ifdef _WIN32
#include <conio.h>
#endif

// --------------------------------------------------------
// Options
// These can be accessed by multiple threads and may be 
// concurrently initialized, but an initializing data race
// is ok since they resolve to the same value.
// --------------------------------------------------------
typedef enum mi_init_e {
  UNINIT,       // not yet initialized
  DEFAULTED,    // not found in the environment, use default value
  INITIALIZED   // found in environment or set explicitly
} mi_init_t;

typedef struct mi_option_desc_s {
  long        value;  // the value
  mi_init_t   init;   // is it initialized yet? (from the environment)
  mi_option_t option; // for debugging: the option index should match the option
  const char* name;   // option name without `mimalloc_` prefix
} mi_option_desc_t;

#define MI_OPTION(opt)        mi_option_##opt, #opt
#define MI_OPTION_DESC(opt)   {0, UNINIT, MI_OPTION(opt) }

static mi_option_desc_t options[_mi_option_last] =
{
  // stable options
  { MI_DEBUG, UNINIT, MI_OPTION(show_errors) },
  { 0, UNINIT, MI_OPTION(show_stats) },
  { 0, UNINIT, MI_OPTION(verbose) },

  // the following options are experimental and not all combinations make sense.
<<<<<<< HEAD
  { 0, UNINIT, MI_OPTION(eager_commit) },        // note: needs to be on when eager_region_commit is enabled
=======
  { 1, UNINIT, MI_OPTION(eager_commit) },        // commit on demand
  #if defined(_WIN32) || (MI_INTPTR_SIZE <= 4)   // and other OS's without overcommit?
  { 0, UNINIT, MI_OPTION(eager_region_commit) },
  { 1, UNINIT, MI_OPTION(reset_decommits) },     // reset decommits memory
  #else
  { 1, UNINIT, MI_OPTION(eager_region_commit) }, 
  { 0, UNINIT, MI_OPTION(reset_decommits) },     // reset uses MADV_FREE/MADV_DONTNEED
  #endif
>>>>>>> 1d998af8
  { 0, UNINIT, MI_OPTION(large_os_pages) },      // use large OS pages, use only with eager commit to prevent fragmentation of VMA's
  { 0, UNINIT, MI_OPTION(reserve_huge_os_pages) },
  { 0, UNINIT, MI_OPTION(segment_cache) },       // cache N segments per thread
  { 0, UNINIT, MI_OPTION(page_reset) },          // reset pages on free
  { 0, UNINIT, MI_OPTION(segment_reset) },       // reset segment memory on free (needs eager commit)
  { 0, UNINIT, MI_OPTION(eager_commit_delay) },  // the first N segments per thread are not eagerly committed
<<<<<<< HEAD
  { 0, UNINIT, MI_OPTION(allow_decommit) },      // decommit pages when not eager committed
  { 1000, UNINIT, MI_OPTION(reset_delay) },       // reset delay in milli-seconds
  { 1000, UNINIT, MI_OPTION(arena_reset_delay) }, // reset delay in milli-seconds
  { 0,    UNINIT, MI_OPTION(use_numa_nodes) },    // 0 = use available numa nodes, otherwise use at most N nodes. 
  { 100,  UNINIT, MI_OPTION(os_tag) },            // only apple specific for now but might serve more or less related purpose
  { 16,   UNINIT, MI_OPTION(max_errors) }         // maximum errors that are output
=======
  { 500, UNINIT, MI_OPTION(reset_delay) },       // reset delay in milli-seconds
  { 0,   UNINIT, MI_OPTION(use_numa_nodes) },    // 0 = use available numa nodes, otherwise use at most N nodes. 
  { 100, UNINIT, MI_OPTION(os_tag) },            // only apple specific for now but might serve more or less related purpose
  { 16,  UNINIT, MI_OPTION(max_errors) }         // maximum errors that are output
>>>>>>> 1d998af8
};

static void mi_option_init(mi_option_desc_t* desc);

void _mi_options_init(void) {
  // called on process load; should not be called before the CRT is initialized!
  // (e.g. do not call this from process_init as that may run before CRT initialization)
  mi_add_stderr_output(); // now it safe to use stderr for output
  for(int i = 0; i < _mi_option_last; i++ ) {
    mi_option_t option = (mi_option_t)i;
    mi_option_get(option); // initialize
    if (option != mi_option_verbose) {
      mi_option_desc_t* desc = &options[option];
      _mi_verbose_message("option '%s': %ld\n", desc->name, desc->value);
    }
  }  
  mi_max_error_count = mi_option_get(mi_option_max_errors);
}

long mi_option_get(mi_option_t option) {
  mi_assert(option >= 0 && option < _mi_option_last);
  mi_option_desc_t* desc = &options[option];
  mi_assert(desc->option == option);  // index should match the option
  if (mi_unlikely(desc->init == UNINIT)) {
    mi_option_init(desc);    
  }
  return desc->value;
}

void mi_option_set(mi_option_t option, long value) {
  mi_assert(option >= 0 && option < _mi_option_last);
  mi_option_desc_t* desc = &options[option];
  mi_assert(desc->option == option);  // index should match the option
  desc->value = value;
  desc->init = INITIALIZED;
}

void mi_option_set_default(mi_option_t option, long value) {
  mi_assert(option >= 0 && option < _mi_option_last);
  mi_option_desc_t* desc = &options[option];
  if (desc->init != INITIALIZED) {
    desc->value = value;
  }
}

bool mi_option_is_enabled(mi_option_t option) {
  return (mi_option_get(option) != 0);
}

void mi_option_set_enabled(mi_option_t option, bool enable) {
  mi_option_set(option, (enable ? 1 : 0));
}

void mi_option_set_enabled_default(mi_option_t option, bool enable) {
  mi_option_set_default(option, (enable ? 1 : 0));
}

void mi_option_enable(mi_option_t option) {
  mi_option_set_enabled(option,true);
}

void mi_option_disable(mi_option_t option) {
  mi_option_set_enabled(option,false);
}


static void mi_out_stderr(const char* msg) {
  #ifdef _WIN32
  // on windows with redirection, the C runtime cannot handle locale dependent output 
  // after the main thread closes so we use direct console output.
  if (!_mi_preloading()) { _cputs(msg); }
  #else
  fputs(msg, stderr);
  #endif
}

// Since an output function can be registered earliest in the `main`
// function we also buffer output that happens earlier. When
// an output function is registered it is called immediately with
// the output up to that point.
#ifndef MI_MAX_DELAY_OUTPUT
#define MI_MAX_DELAY_OUTPUT (32*1024)
#endif
static char out_buf[MI_MAX_DELAY_OUTPUT+1];
static _Atomic(uintptr_t) out_len;

static void mi_out_buf(const char* msg) {
  if (msg==NULL) return;
  if (mi_atomic_read_relaxed(&out_len)>=MI_MAX_DELAY_OUTPUT) return;
  size_t n = strlen(msg);
  if (n==0) return;
  // claim space
  uintptr_t start = mi_atomic_addu(&out_len, n);
  if (start >= MI_MAX_DELAY_OUTPUT) return;
  // check bound
  if (start+n >= MI_MAX_DELAY_OUTPUT) {
    n = MI_MAX_DELAY_OUTPUT-start-1;
  }
  memcpy(&out_buf[start], msg, n);
}

static void mi_out_buf_flush(mi_output_fun* out, bool no_more_buf) {
  if (out==NULL) return;
  // claim (if `no_more_buf == true`, no more output will be added after this point)
  size_t count = mi_atomic_addu(&out_len, (no_more_buf ? MI_MAX_DELAY_OUTPUT : 1));
  // and output the current contents
  if (count>MI_MAX_DELAY_OUTPUT) count = MI_MAX_DELAY_OUTPUT;
  out_buf[count] = 0;
  out(out_buf);
  if (!no_more_buf) {
    out_buf[count] = '\n'; // if continue with the buffer, insert a newline    
  }
}


// Once this module is loaded, switch to this routine
// which outputs to stderr and the delayed output buffer.
static void mi_out_buf_stderr(const char* msg) {
  mi_out_stderr(msg);
  mi_out_buf(msg);
}



// --------------------------------------------------------
// Default output handler
// --------------------------------------------------------

// Should be atomic but gives errors on many platforms as generally we cannot cast a function pointer to a uintptr_t.
// For now, don't register output from multiple threads.
#pragma warning(suppress:4180)
static mi_output_fun* volatile mi_out_default; // = NULL

static mi_output_fun* mi_out_get_default(void) {
  mi_output_fun* out = mi_out_default;
  return (out == NULL ? &mi_out_buf : out);
}

void mi_register_output(mi_output_fun* out) mi_attr_noexcept {
  mi_out_default = (out == NULL ? &mi_out_stderr : out); // stop using the delayed output buffer
  if (out!=NULL) mi_out_buf_flush(out,true);             // output all the delayed output now
}

// add stderr to the delayed output after the module is loaded
static void mi_add_stderr_output() {
  mi_out_buf_flush(&mi_out_stderr, false); // flush current contents to stderr
  mi_out_default = &mi_out_buf_stderr;     // and add stderr to the delayed output
}

// --------------------------------------------------------
// Messages, all end up calling `_mi_fputs`.
// --------------------------------------------------------
static volatile _Atomic(uintptr_t) error_count; // = 0;  // when MAX_ERROR_COUNT stop emitting errors and warnings

// When overriding malloc, we may recurse into mi_vfprintf if an allocation
// inside the C runtime causes another message.
static mi_decl_thread bool recurse = false;

void _mi_fputs(mi_output_fun* out, const char* prefix, const char* message) {
  if (recurse) return;
  if (out==NULL || (FILE*)out==stdout || (FILE*)out==stderr) out = mi_out_get_default();
  recurse = true;
  if (prefix != NULL) out(prefix);
  out(message);
  recurse = false;
  return;
}

// Define our own limited `fprintf` that avoids memory allocation.
// We do this using `snprintf` with a limited buffer.
static void mi_vfprintf( mi_output_fun* out, const char* prefix, const char* fmt, va_list args ) {
  char buf[512];
  if (fmt==NULL) return;
  if (recurse) return;
  recurse = true;
  vsnprintf(buf,sizeof(buf)-1,fmt,args);
  recurse = false;
  _mi_fputs(out,prefix,buf);
}


void _mi_fprintf( mi_output_fun* out, const char* fmt, ... ) {
  va_list args;
  va_start(args,fmt);
  mi_vfprintf(out,NULL,fmt,args);
  va_end(args);
}

void _mi_trace_message(const char* fmt, ...) {
  if (mi_option_get(mi_option_verbose) <= 1) return;  // only with verbose level 2 or higher
  va_list args;
  va_start(args, fmt);
  mi_vfprintf(NULL, "mimalloc: ", fmt, args);
  va_end(args);
}

void _mi_verbose_message(const char* fmt, ...) {
  if (!mi_option_is_enabled(mi_option_verbose)) return;
  va_list args;
  va_start(args,fmt);
  mi_vfprintf(NULL, "mimalloc: ", fmt, args);
  va_end(args);
}

void _mi_error_message(const char* fmt, ...) {
  if (!mi_option_is_enabled(mi_option_show_errors) && !mi_option_is_enabled(mi_option_verbose)) return;
  if (mi_atomic_increment(&error_count) > mi_max_error_count) return;
  va_list args;
  va_start(args,fmt);
  mi_vfprintf(NULL, "mimalloc: error: ", fmt, args);
  va_end(args);
  mi_assert(false);
}

void _mi_warning_message(const char* fmt, ...) {
  if (!mi_option_is_enabled(mi_option_show_errors) && !mi_option_is_enabled(mi_option_verbose)) return;
  if (mi_atomic_increment(&error_count) > mi_max_error_count) return;
  va_list args;
  va_start(args,fmt);
  mi_vfprintf(NULL, "mimalloc: warning: ", fmt, args);
  va_end(args);
}


#if MI_DEBUG
void _mi_assert_fail(const char* assertion, const char* fname, unsigned line, const char* func ) {
  _mi_fprintf(NULL,"mimalloc: assertion failed: at \"%s\":%u, %s\n  assertion: \"%s\"\n", fname, line, (func==NULL?"":func), assertion);
  abort();
}
#endif

mi_attr_noreturn void _mi_fatal_error(const char* fmt, ...) {
  va_list args;
  va_start(args, fmt);
  mi_vfprintf(NULL, "mimalloc: fatal: ", fmt, args);
  va_end(args);
  #if (MI_SECURE>=0)
  abort();
  #endif
}

// --------------------------------------------------------
// Initialize options by checking the environment
// --------------------------------------------------------

static void mi_strlcpy(char* dest, const char* src, size_t dest_size) {
  dest[0] = 0;
  #pragma warning(suppress:4996)
  strncpy(dest, src, dest_size - 1);
  dest[dest_size - 1] = 0;
}

static void mi_strlcat(char* dest, const char* src, size_t dest_size) {
  #pragma warning(suppress:4996)
  strncat(dest, src, dest_size - 1);
  dest[dest_size - 1] = 0;
}

#if defined _WIN32
// On Windows use GetEnvironmentVariable instead of getenv to work
// reliably even when this is invoked before the C runtime is initialized.
// i.e. when `_mi_preloading() == true`.
// Note: on windows, environment names are not case sensitive.
#include <windows.h>
static bool mi_getenv(const char* name, char* result, size_t result_size) {
  result[0] = 0;
  size_t len = GetEnvironmentVariableA(name, result, (DWORD)result_size);  
  return (len > 0 && len < result_size);
}
#else
static bool mi_getenv(const char* name, char* result, size_t result_size) {
  const char* s = getenv(name);
  if (s == NULL) {
    // in unix environments we check the upper case name too.
    char buf[64+1];
    size_t len = strlen(name);
    if (len >= sizeof(buf)) len = sizeof(buf) - 1;
    for (size_t i = 0; i < len; i++) {
      buf[i] = toupper(name[i]);
    }
    buf[len] = 0;
    s = getenv(buf);
  }
  if (s != NULL && strlen(s) < result_size) {
    mi_strlcpy(result, s, result_size);
    return true;
  }
  else {
    return false;
  }
}
#endif
static void mi_option_init(mi_option_desc_t* desc) {  
  // Read option value from the environment
  char buf[64+1];
  mi_strlcpy(buf, "mimalloc_", sizeof(buf));
  mi_strlcat(buf, desc->name, sizeof(buf));
  char s[64+1];
  if (mi_getenv(buf, s, sizeof(s))) {
    size_t len = strlen(s);
    if (len >= sizeof(buf)) len = sizeof(buf) - 1;
    for (size_t i = 0; i < len; i++) {
      buf[i] = (char)toupper(s[i]);
    }
    buf[len] = 0;
    if (buf[0]==0 || strstr("1;TRUE;YES;ON", buf) != NULL) {
      desc->value = 1;
      desc->init = INITIALIZED;
    }
    else if (strstr("0;FALSE;NO;OFF", buf) != NULL) {
      desc->value = 0;
      desc->init = INITIALIZED;
    }
    else {
      char* end = buf;
      long value = strtol(buf, &end, 10);
      if (*end == 0) {
        desc->value = value;
        desc->init = INITIALIZED;
      }
      else {
        _mi_warning_message("environment option mimalloc_%s has an invalid value: %s\n", desc->name, buf);
        desc->init = DEFAULTED;
      }
    }
  }
  else {
    desc->init = DEFAULTED;
  }
  mi_assert_internal(desc->init != UNINIT);
}<|MERGE_RESOLUTION|>--- conflicted
+++ resolved
@@ -56,9 +56,6 @@
   { 0, UNINIT, MI_OPTION(verbose) },
 
   // the following options are experimental and not all combinations make sense.
-<<<<<<< HEAD
-  { 0, UNINIT, MI_OPTION(eager_commit) },        // note: needs to be on when eager_region_commit is enabled
-=======
   { 1, UNINIT, MI_OPTION(eager_commit) },        // commit on demand
   #if defined(_WIN32) || (MI_INTPTR_SIZE <= 4)   // and other OS's without overcommit?
   { 0, UNINIT, MI_OPTION(eager_region_commit) },
@@ -67,26 +64,18 @@
   { 1, UNINIT, MI_OPTION(eager_region_commit) }, 
   { 0, UNINIT, MI_OPTION(reset_decommits) },     // reset uses MADV_FREE/MADV_DONTNEED
   #endif
->>>>>>> 1d998af8
   { 0, UNINIT, MI_OPTION(large_os_pages) },      // use large OS pages, use only with eager commit to prevent fragmentation of VMA's
   { 0, UNINIT, MI_OPTION(reserve_huge_os_pages) },
   { 0, UNINIT, MI_OPTION(segment_cache) },       // cache N segments per thread
   { 0, UNINIT, MI_OPTION(page_reset) },          // reset pages on free
   { 0, UNINIT, MI_OPTION(segment_reset) },       // reset segment memory on free (needs eager commit)
   { 0, UNINIT, MI_OPTION(eager_commit_delay) },  // the first N segments per thread are not eagerly committed
-<<<<<<< HEAD
   { 0, UNINIT, MI_OPTION(allow_decommit) },      // decommit pages when not eager committed
-  { 1000, UNINIT, MI_OPTION(reset_delay) },       // reset delay in milli-seconds
+  { 100,  UNINIT, MI_OPTION(reset_delay) },       // reset delay in milli-seconds
   { 1000, UNINIT, MI_OPTION(arena_reset_delay) }, // reset delay in milli-seconds
   { 0,    UNINIT, MI_OPTION(use_numa_nodes) },    // 0 = use available numa nodes, otherwise use at most N nodes. 
   { 100,  UNINIT, MI_OPTION(os_tag) },            // only apple specific for now but might serve more or less related purpose
   { 16,   UNINIT, MI_OPTION(max_errors) }         // maximum errors that are output
-=======
-  { 500, UNINIT, MI_OPTION(reset_delay) },       // reset delay in milli-seconds
-  { 0,   UNINIT, MI_OPTION(use_numa_nodes) },    // 0 = use available numa nodes, otherwise use at most N nodes. 
-  { 100, UNINIT, MI_OPTION(os_tag) },            // only apple specific for now but might serve more or less related purpose
-  { 16,  UNINIT, MI_OPTION(max_errors) }         // maximum errors that are output
->>>>>>> 1d998af8
 };
 
 static void mi_option_init(mi_option_desc_t* desc);
